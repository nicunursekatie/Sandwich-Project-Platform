import type { Express } from "express";
import { createServer, type Server } from "http";
import { WebSocketServer, WebSocket } from "ws";
import { z } from "zod";
import { eq, and, or, sql, desc } from 'drizzle-orm';
import express from "express";
import session from "express-session";
import connectPg from "connect-pg-simple";
import multer from "multer";
import { parse } from "csv-parse/sync";
import fs from "fs/promises";
import { createReadStream } from "fs";
import path from "path";
import mammoth from "mammoth";
import { storage } from "./storage-wrapper";
import { sendDriverAgreementNotification } from "./sendgrid";
import { messageNotificationRoutes } from "./routes/message-notifications";
import googleSheetsRoutes from "./routes/google-sheets";
// import { generalRateLimit, strictRateLimit, uploadRateLimit, clearRateLimit } from "./middleware/rateLimiter";
import { sanitizeMiddleware } from "./middleware/sanitizer";
import { requestLogger, errorLogger, logger } from "./middleware/logger";
import {
  insertProjectSchema,
  insertProjectTaskSchema,
  insertProjectCommentSchema,
  insertTaskCompletionSchema,
  insertMessageSchema,
  insertWeeklyReportSchema,
  insertSandwichCollectionSchema,
  insertMeetingMinutesSchema,
  insertAgendaItemSchema,
  insertMeetingSchema,
  insertDriverAgreementSchema,
  insertDriverSchema,
  insertHostSchema,
  insertHostContactSchema,
  insertRecipientSchema,
  insertContactSchema,
  insertAnnouncementSchema,
  drivers,
  projectTasks,
  taskCompletions,


  conversations,
  conversationParticipants,
  messages as messagesTable,
  users,
} from "@shared/schema";

// Extend Request interface to include file metadata
declare global {
  namespace Express {
    interface Request {
      fileMetadata?: {
        fileName: string;
        filePath: string;
        fileType: string;
        mimeType: string;
      };
    }
  }
}
import dataManagementRoutes from "./routes/data-management";
import { registerPerformanceRoutes } from "./routes/performance";
import { SearchEngine } from "./search-engine";
import { CacheManager } from "./performance/cache-manager";
import { ReportGenerator } from "./reporting/report-generator";
import { EmailService } from "./notifications/email-service";
import { VersionControl } from "./middleware/version-control";
import { BackupManager } from "./operations/backup-manager";
import { QueryOptimizer } from "./performance/query-optimizer";
import { db } from "./db";

// Permission middleware to check user roles and permissions
const requirePermission = (permission: string) => {
  return async (req: any, res: any, next: any) => {
    try {
      // Get user from session (assuming temp auth sets user in session)
      const user = req.session?.user || req.user;

      if (!user) {
        return res.status(401).json({ message: "Authentication required" });
      }

      // Check if user has the required permission
      const hasPermission = checkUserPermission(user, permission);

      if (!hasPermission) {
        return res.status(403).json({ message: "Insufficient permissions" });
      }

      next();
    } catch (error) {
      res.status(500).json({ message: "Permission check failed" });
    }
  };
};

// Helper function to check permissions
const checkUserPermission = (user: any, permission: string): boolean => {
  // Admin has all permissions
  if (user.role === "admin") return true;

  // Coordinator has most permissions including data editing
  if (user.role === "coordinator") {
    return !["manage_users", "system_admin"].includes(permission);
  }

  // Volunteer has very limited permissions - only read access
  if (user.role === "volunteer") {
    return ["read_collections", "general_chat", "volunteer_chat"].includes(
      permission,
    );
  }

  // Viewer has read-only access
  if (user.role === "viewer") {
    return ["read_collections", "read_reports"].includes(permission);
  }

  return false;
};

// Configure multer for file uploads
const upload = multer({
  dest: "uploads/",
  limits: { fileSize: 10 * 1024 * 1024 }, // 10MB limit
  fileFilter: (req, file, cb) => {
    if (file.mimetype === "text/csv" || file.originalname.endsWith(".csv")) {
      cb(null, true);
    } else {
      cb(new Error("Only CSV files are allowed"));
    }
  },
});

// Configure multer for meeting minutes file uploads
const meetingMinutesUpload = multer({
  dest: "uploads/temp/", // Use temp directory first
  limits: { fileSize: 10 * 1024 * 1024 }, // 10MB limit
  fileFilter: (req, file, cb) => {
    const allowedMimeTypes = [
      "application/pdf",
      "application/msword",
      "application/vnd.openxmlformats-officedocument.wordprocessingml.document",
    ];
    const allowedExtensions = [".pdf", ".doc", ".docx"];
    const hasValidMimeType = allowedMimeTypes.includes(file.mimetype);
    const hasValidExtension = allowedExtensions.some((ext) =>
      file.originalname.toLowerCase().endsWith(ext),
    );

    if (hasValidMimeType || hasValidExtension) {
      cb(null, true);
    } else {
      cb(
        new Error(
          "Only PDF, DOC, and DOCX files are allowed for meeting minutes",
        ),
      );
    }
  },
});

// Configure multer for import operations (memory storage)
const importUpload = multer({
  storage: multer.memoryStorage(),
  limits: { fileSize: 10 * 1024 * 1024 }, // 10MB limit
  fileFilter: (req, file, cb) => {
    const allowedTypes = [
      "text/csv",
      "application/vnd.ms-excel",
      "application/vnd.openxmlformats-officedocument.spreadsheetml.sheet",
    ];
    const allowedExtensions = [".csv", ".xls", ".xlsx"];
    const hasValidType = allowedTypes.includes(file.mimetype);
    const hasValidExtension = allowedExtensions.some((ext) =>
      file.originalname.toLowerCase().endsWith(ext),
    );

    if (hasValidType || hasValidExtension) {
      cb(null, true);
    } else {
      cb(new Error("Only CSV and Excel files are allowed"));
    }
  },
});

// Configure multer for project files (supports various file types)
const projectFilesUpload = multer({
  dest: "uploads/projects/",
  limits: { fileSize: 10 * 1024 * 1024 }, // 10MB limit per file
  fileFilter: (req, file, cb) => {
    // Allow most common file types for project documentation
    const allowedTypes = [
      "image/jpeg",
      "image/jpg",
      "image/png",
      "image/gif",
      "image/webp",
      "application/pdf",
      "text/plain",
      "text/csv",
      "application/msword",
      "application/vnd.openxmlformats-officedocument.wordprocessingml.document",
      "application/vnd.ms-excel",
      "application/vnd.openxmlformats-officedocument.spreadsheetml.sheet",
      "application/vnd.ms-powerpoint",
      "application/vnd.openxmlformats-officedocument.presentationml.presentation",
      "application/zip",
      "application/x-zip-compressed",
    ];

    if (allowedTypes.includes(file.mimetype)) {
      cb(null, true);
    } else {
      cb(new Error("File type not supported"));
    }
  },
});

export async function registerRoutes(app: Express): Promise<Server> {
  // Setup PostgreSQL session store for production-ready session persistence
  // This replaces the previous MemoryStore which was causing:
  // - Memory leaks and server crashes every ~5 minutes
  // - Session loss on server restarts
  // - "MemoryStore is not designed for a production environment" warnings
  const pgStore = connectPg(session);
  const sessionStore = new pgStore({
    conString: process.env.DATABASE_URL,
    createTableIfMissing: true, // Auto-create sessions table if it doesn't exist
    ttl: 7 * 24 * 60 * 60, // 7 days TTL (in seconds for pg-simple)
    tableName: "sessions",
    pruneSessionInterval: 60 * 15, // Prune expired sessions every 15 minutes
    errorLog: (error) => {
      console.error('Session store error:', error);
    }
  });

  // Add session middleware with PostgreSQL storage
  app.use(
    session({
      store: sessionStore,
      secret: process.env.SESSION_SECRET || "temp-secret-key-for-development",
      resave: false,
      saveUninitialized: false,
      cookie: { 
        secure: false, // Should be true in production with HTTPS, false for development
        httpOnly: true, // Prevent XSS attacks
        maxAge: 7 * 24 * 60 * 60 * 1000, // 7 days for better persistence
        sameSite: 'lax' // CSRF protection
      },
      name: 'tsp.session' // Custom session name
    }),
  );

  // Setup temporary authentication (stable and crash-free)
  const {
    setupTempAuth,
    isAuthenticated,
    requirePermission,
    initializeTempAuth,
  } = await import("./temp-auth");
  setupTempAuth(app);

  // Initialize with default admin user for persistent login
  await initializeTempAuth();

  // Import and register signup routes
  const { signupRoutes } = await import("./routes/signup");
  app.use("/api", signupRoutes);

  // Comprehensive debug endpoints for authentication troubleshooting
  app.get("/api/debug/session", async (req: any, res) => {
    try {
      const sessionUser = req.session?.user;
      const reqUser = req.user;
      
      res.json({
        hasSession: !!req.session,
        sessionId: req.sessionID,
        sessionStore: !!sessionStore,
        sessionUser: sessionUser ? {
          id: sessionUser.id,
          email: sessionUser.email,
          role: sessionUser.role,
          isActive: sessionUser.isActive
        } : null,
        reqUser: reqUser ? {
          id: reqUser.id,
          email: reqUser.email,
          role: reqUser.role,
          isActive: reqUser.isActive
        } : null,
        cookies: req.headers.cookie,
        userAgent: req.headers['user-agent'],
        timestamp: new Date().toISOString(),
        environment: process.env.NODE_ENV || 'development'
      });
    } catch (error) {
      console.error("Debug session error:", error);
      res.status(500).json({ error: "Failed to get session info" });
    }
  });

  // Debug endpoint to check authentication status
  app.get("/api/debug/auth-status", async (req: any, res) => {
    try {
      const user = req.session?.user || req.user;
      
      res.json({
        isAuthenticated: !!user,
        sessionExists: !!req.session,
        userInSession: !!req.session?.user,
        userInRequest: !!req.user,
        userId: user?.id || null,
        userEmail: user?.email || null,
        userRole: user?.role || null,
        sessionId: req.sessionID,
        timestamp: new Date().toISOString()
      });
    } catch (error) {
      console.error("Debug auth status error:", error);
      res.status(500).json({ error: "Failed to get auth status" });
    }
  });

  // Auth routes - Fixed to work with temp auth system
  app.get("/api/auth/user", isAuthenticated, async (req: any, res) => {
    try {
      // Get user from session (temp auth) or req.user (Replit auth)
      const user = req.session?.user || req.user;
      
      if (!user) {
        return res.status(401).json({ message: "No user in session" });
      }

      // For temp auth, user is directly in session
      if (req.session?.user) {
        res.json(user);
        return;
      }

      // For Replit auth, get user from database
      const userId = req.user.claims?.sub || req.user.id;
      const dbUser = await storage.getUser(userId);
      res.json(dbUser || user);
    } catch (error) {
      console.error("Error fetching user:", error);
      res.status(500).json({ message: "Failed to fetch user" });
    }
  });

  // Import and use the new modular routes
  const routesModule = await import("./routes/index");
  if (routesModule.apiRoutes) {
    app.use(routesModule.apiRoutes);
  }

  // Register performance optimization routes
  registerPerformanceRoutes(app);
  // Apply global middleware
  app.use(requestLogger);
  // Temporarily disable rate limiting to fix sandwich collections
  // app.use(generalRateLimit);
  app.use(sanitizeMiddleware);

  // User management routes
  app.get(
    "/api/users",
    isAuthenticated,
    requirePermission("view_users"),
    async (req, res) => {
      try {
        const users = await storage.getAllUsers();
        res.json(users);
      } catch (error) {
        console.error("Error fetching users:", error);
        res.status(500).json({ message: "Failed to fetch users" });
      }
    },
  );

  app.patch(
    "/api/users/:id",
    isAuthenticated,
    requirePermission("manage_users"),
    async (req, res) => {
      try {
        const { id } = req.params;
        const { role, permissions } = req.body;
        const updatedUser = await storage.updateUser(id, { role, permissions });
        res.json(updatedUser);
      } catch (error) {
        console.error("Error updating user:", error);
        res.status(500).json({ message: "Failed to update user" });
      }
    },
  );

  app.patch(
    "/api/users/:id/status",
    isAuthenticated,
    requirePermission("manage_users"),
    async (req, res) => {
      try {
        const { id } = req.params;
        const { isActive } = req.body;
        const updatedUser = await storage.updateUser(id, { isActive });
        res.json(updatedUser);
      } catch (error) {
        console.error("Error updating user status:", error);
        res.status(500).json({ message: "Failed to update user status" });
      }
    },
  );

  app.delete(
    "/api/users/:id",
    isAuthenticated,
    requirePermission("manage_users"),
    async (req, res) => {
      try {
        const { id } = req.params;
        await storage.deleteUser(id);
        res.json({ success: true, message: "User deleted successfully" });
      } catch (error) {
        console.error("Error deleting user:", error);
        res.status(500).json({ message: "Failed to delete user" });
      }
    },
  );

  // Projects
  app.get("/api/projects", async (req, res) => {
    try {
      const projects = await storage.getAllProjects();
      res.json(projects);
    } catch (error) {
      logger.error("Failed to fetch projects", error);
      res.status(500).json({ message: "Failed to fetch projects" });
    }
  });

  app.post("/api/projects", requirePermission("edit_data"), async (req, res) => {
    try {
      console.log("Received project data:", req.body);
      const projectData = insertProjectSchema.parse(req.body);
      console.log("Parsed project data:", projectData);
      const project = await storage.createProject(projectData);
      res.status(201).json(project);
    } catch (error) {
      console.error("Project creation error details:", error);
      logger.error("Failed to create project", error);
      res.status(400).json({
        message: "Invalid project data",
        error: error instanceof Error ? error.message : "Unknown error",
      });
    }
  });

  app.post("/api/projects/:id/claim", async (req, res) => {
    try {
      const id = parseInt(req.params.id);
      const { assigneeName } = req.body;

      const updatedProject = await storage.updateProject(id, {
        status: "in_progress",
        assigneeName: assigneeName || "You",
      });

      if (!updatedProject) {
        return res.status(404).json({ message: "Project not found" });
      }

      res.json(updatedProject);
    } catch (error) {
      res.status(500).json({ message: "Failed to claim project" });
    }
  });

  // Task completion routes for multi-user tasks
  app.post("/api/tasks/:taskId/complete", async (req, res) => {
    try {
      const taskId = parseInt(req.params.taskId);
      const user = req.session?.user;
      const { notes } = req.body;

      if (!user) {
        return res.status(401).json({ error: "Authentication required" });
      }

      // Check if user is assigned to this task
      const task = await storage.getTaskById(taskId);
      if (!task) {
        return res.status(404).json({ error: "Task not found" });
      }

      const assigneeIds = task.assigneeIds || [];
      if (!assigneeIds.includes(user.id)) {
        return res.status(403).json({ error: "You are not assigned to this task" });
      }

      // Add completion record
      const completionData = insertTaskCompletionSchema.parse({
        taskId: taskId,
        userId: user.id,
        userName: user.displayName || user.email,
        notes: notes
      });

      const completion = await storage.createTaskCompletion(completionData);

      // Check completion status
      const allCompletions = await storage.getTaskCompletions(taskId);
      const isFullyCompleted = allCompletions.length >= assigneeIds.length;

      // If all users completed, update task status
      if (isFullyCompleted && task.status !== 'completed') {
        await storage.updateTaskStatus(taskId, 'completed');
      }

      res.json({ 
        completion: completion, 
        isFullyCompleted,
        totalCompletions: allCompletions.length,
        totalAssignees: assigneeIds.length
      });
    } catch (error) {
      console.error("Error completing task:", error);
      res.status(500).json({ error: "Failed to complete task" });
    }
  });

  // Remove completion by current user
  app.delete("/api/tasks/:taskId/complete", async (req, res) => {
    try {
      const taskId = parseInt(req.params.taskId);
      const user = req.session?.user;

      if (!user) {
        return res.status(401).json({ error: "Authentication required" });
      }

      // Remove completion record
      const success = await storage.removeTaskCompletion(taskId, user.id);
      if (!success) {
        return res.status(404).json({ error: "Completion not found" });
      }

      // Update task status back to in_progress if it was completed
      const task = await storage.getTaskById(taskId);
      if (task?.status === 'completed') {
        await storage.updateTaskStatus(taskId, 'in_progress');
      }

      res.json({ success: true });
    } catch (error) {
      console.error("Error removing completion:", error);
      res.status(500).json({ error: "Failed to remove completion" });
    }
  });

  // Get task completions
  app.get("/api/tasks/:taskId/completions", async (req, res) => {
    try {
      const taskId = parseInt(req.params.taskId);
      const completions = await storage.getTaskCompletions(taskId);
      res.json(completions);
    } catch (error) {
      console.error("Error fetching completions:", error);
      res.status(500).json({ error: "Failed to fetch completions" });
    }
  });

  app.put("/api/projects/:id", requirePermission("edit_data"), async (req, res) => {
    try {
      const id = parseInt(req.params.id);
      const updates = req.body;

      // Filter out timestamp fields that shouldn't be updated directly
      const { createdAt, updatedAt, ...validUpdates } = updates;

      const updatedProject = await storage.updateProject(id, validUpdates);

      if (!updatedProject) {
        return res.status(404).json({ message: "Project not found" });
      }

      res.json(updatedProject);
    } catch (error) {
      logger.error("Failed to update project", error);
      res.status(500).json({ message: "Failed to update project" });
    }
  });

  app.patch("/api/projects/:id", requirePermission("edit_data"), async (req, res) => {
    try {
      const id = parseInt(req.params.id);
      const updates = req.body;

      // Filter out timestamp fields that shouldn't be updated directly
      const { createdAt, updatedAt, ...validUpdates } = updates;

      const updatedProject = await storage.updateProject(id, validUpdates);

      if (!updatedProject) {
        return res.status(404).json({ message: "Project not found" });
      }

      res.json(updatedProject);
    } catch (error) {
      logger.error("Failed to update project", error);
      res.status(500).json({ message: "Failed to update project" });
    }
  });

  app.delete("/api/projects/:id", requirePermission("edit_data"), async (req, res) => {
    try {
      const id = parseInt(req.params.id);
      if (isNaN(id)) {
        return res.status(400).json({ message: "Invalid project ID" });
      }

      const deleted = await storage.deleteProject(id);
      if (!deleted) {
        return res.status(404).json({ message: "Project not found" });
      }

      res.status(204).send();
    } catch (error) {
      logger.error("Failed to delete project", error);
      res.status(500).json({ message: "Failed to delete project" });
    }
  });

  // Project Files
  app.post(
    "/api/projects/:id/files",
    projectFilesUpload.array("files"),
    async (req, res) => {
      try {
        const projectId = parseInt(req.params.id);
        if (isNaN(projectId)) {
          return res.status(400).json({ message: "Invalid project ID" });
        }

        const files = req.files as Express.Multer.File[];
        if (!files || files.length === 0) {
          return res.status(400).json({ message: "No files uploaded" });
        }

        // Process uploaded files and return metadata
        const fileMetadata = files.map((file) => ({
          name: file.originalname,
          size: file.size,
          mimetype: file.mimetype,
          path: file.path,
          uploadedAt: new Date().toISOString(),
        }));

        res.status(201).json({
          message: "Files uploaded successfully",
          files: fileMetadata,
        });
      } catch (error) {
        logger.error("Failed to upload project files", error);
        res.status(500).json({ message: "Failed to upload files" });
      }
    },
  );

  app.get("/api/projects/:id/files", async (req, res) => {
    try {
      const projectId = parseInt(req.params.id);
      if (isNaN(projectId)) {
        return res.status(400).json({ message: "Invalid project ID" });
      }

      // For now, return empty array as file storage is basic
      // In a production app, you'd store file metadata in database
      res.json([]);
    } catch (error) {
      logger.error("Failed to fetch project files", error);
      res.status(500).json({ message: "Failed to fetch files" });
    }
  });

  // Messages - disable ALL caching middleware for this endpoint
  app.get("/api/messages", (req, res, next) => {
    // Completely disable caching at the Express level
    res.set('Cache-Control', 'no-cache, no-store, must-revalidate');
    res.set('Pragma', 'no-cache'); 
    res.set('Expires', '0');
    res.set('Last-Modified', new Date().toUTCString()); // Force fresh response
    next();
  }, async (req, res) => {
    try {
      
      console.log(`[DEBUG] FULL URL: ${req.url}`);
      console.log(`[DEBUG] QUERY OBJECT:`, req.query);
      console.log(`[DEBUG] USER SESSION:`, (req as any).user);
      
      const limit = req.query.limit
        ? parseInt(req.query.limit as string)
        : undefined;
      const chatType = req.query.chatType as string;
      const committee = req.query.committee as string; // Keep for backwards compatibility
      const recipientId = req.query.recipientId as string;
      const groupId = req.query.groupId ? parseInt(req.query.groupId as string) : undefined;
      
      // Use chatType if provided, otherwise fall back to committee for backwards compatibility
      const messageContext = chatType || committee;
      console.log(`[DEBUG] API call received - chatType: "${chatType}", committee: "${committee}", recipientId: "${recipientId}", groupId: ${groupId}`);

      let messages;
      if (messageContext === "direct" && recipientId) {
        // For direct messages, get conversations between current user and recipient
        const currentUserId = (req as any).user?.id;
        console.log(`[DEBUG] Direct messages requested - currentUserId: ${currentUserId}, recipientId: ${recipientId}`);
        if (!currentUserId) {
          return res.status(401).json({ message: "Authentication required for direct messages" });
        }
        messages = await storage.getDirectMessages(currentUserId, recipientId);
        console.log(`[DEBUG] Direct messages found: ${messages.length} messages`);
      } else if (groupId) {
        // For group messages, use proper thread-based filtering
        const currentUserId = (req as any).user?.id;
        if (!currentUserId) {
          console.log(`[DEBUG] No user authentication found for group ${groupId} request`);
          return res.status(401).json({ message: "Authentication required for group messages" });
        }
        
        console.log(`[DEBUG] Group messages requested - currentUserId: ${currentUserId}, groupId: ${groupId}`);
        
        // TEMPORARILY DISABLED: Verify user is member of this group
        // const membership = await db
        //   .select()
        //   .from(groupMemberships)
        //   .where(
        //     and(
        //       eq(groupMemberships.groupId, groupId),
        //       eq(groupMemberships.userId, currentUserId),
        //       eq(groupMemberships.isActive, true)
        //     )
        //   )
        //   .limit(1);
        
        // if (membership.length === 0) {
        //   console.log(`[DEBUG] User ${currentUserId} is not a member of group ${groupId}`);
        //   return res.status(403).json({ message: "Not a member of this group" });
        // }
        
        console.log(`[DEBUG] User ${currentUserId} verified as member of group ${groupId}`);
        
        // TEMPORARILY DISABLED: Get the conversation thread ID for this group
        // const thread = await db
        //   .select()
        //   .from(conversationThreads)
        //   .where(
        //     and(
        //       eq(conversationThreads.type, "group"),
        //       eq(conversationThreads.referenceId, groupId.toString()),
        //       eq(conversationThreads.isActive, true)
        //     )
        //   )
        //   .limit(1);
<<<<<<< HEAD
=======
          
        // if (thread.length === 0) {
        //   console.log(`[DEBUG] No conversation thread found for group ${groupId}`);
        //   return res.json([]); // Return empty array if no thread exists
        // }
        
        // Get the conversation thread ID for this group
        const thread = await db
          .select()
          .from(conversationThreads)
          .where(
            and(
              eq(conversationThreads.type, "group"),
              eq(conversationThreads.referenceId, groupId.toString()),
              eq(conversationThreads.isActive, true)
            )
          )
          .limit(1);
>>>>>>> e237cd4a
          
        // if (thread.length === 0) {
        //   console.log(`[DEBUG] No conversation thread found for group ${groupId}`);
        //   return res.json([]); // Return empty array if no thread exists
        // }
        
        console.log(`[DEBUG] No conversation thread found for group ${groupId}`);
        return res.json([]); // Return empty array temporarily
        
        // TEMPORARILY DISABLED: Get messages for this specific thread
        // const threadId = thread[0].id;
        // console.log(`[DEBUG] Using thread ID ${threadId} for group ${groupId}`);
        
        // Get messages for this specific thread
        // const messageResults = await db
        //   .select()
        //   .from(messagesTable)
        //   .where(eq(messagesTable.threadId, threadId))
        //   .orderBy(messagesTable.timestamp);
        // messages = messageResults;
          
<<<<<<< HEAD
=======
        console.log(`[DEBUG] Group messages found: ${messages.length} messages for thread ${threadId}`);
        
        // TEMPORARILY DISABLED: Get messages for this specific thread
        // const threadId = thread[0].id;
        // console.log(`[DEBUG] Using thread ID ${threadId} for group ${groupId}`);
        
        // Get messages for this specific thread
        // const messageResults = await db
        //   .select()
        //   .from(messagesTable)
        //   .where(eq(messagesTable.threadId, threadId))
        //   .orderBy(messagesTable.timestamp);
        // messages = messageResults;
          
>>>>>>> e237cd4a
        // TEMPORARILY DISABLED: Group messages functionality
        // console.log(`[DEBUG] Group messages found: ${messages.length} messages for thread ${threadId}`);
      } else if (messageContext) {
        // TEMPORARILY DISABLED: For chat types, use thread-based filtering
        // const thread = await db
        //   .select()
        //   .from(conversationThreads)
        //   .where(
        //     and(
        //       eq(conversationThreads.type, "chat"),
        //       eq(conversationThreads.referenceId, messageContext),
        //       eq(conversationThreads.isActive, true)
        //     )
        //   )
        //   .limit(1);
          
        // if (thread.length > 0) {
        //   const threadId = thread[0].id;
        //   console.log(`[DEBUG] Using thread ID ${threadId} for chat type ${messageContext}`);
          
        //   const messageResults = await db
        //     .select()
        //     .from(messagesTable)
        //     .where(eq(messagesTable.threadId, threadId))
        //     .orderBy(messagesTable.timestamp);
        //   messages = messageResults;
        // } else {
        //   // FIXED: Use storage layer to create thread instead of legacy committee filtering
        //   console.log(`❌ CRITICAL: No thread found for chat type ${messageContext}, creating via storage layer`);
        //   const threadId = await storage.getOrCreateThreadId(messageContext);
        //   console.log(`✅ Created threadId ${threadId} for ${messageContext} via storage layer`);
        //   messages = await storage.getMessagesByThreadId(threadId);
        // }
        
        // Temporarily use storage layer for all chat messages
        messages = await storage.getMessages(messageContext, limit);
      } else {
        messages = limit
          ? await storage.getRecentMessages(limit)
          : await storage.getAllMessages();
      }

      // Filter out empty or blank messages
      const filteredMessages = messages.filter(msg => 
        msg && msg.content && msg.content.trim() !== ''
      );

      res.json(filteredMessages);
    } catch (error) {
      console.error("Error fetching messages:", error);
      res.status(500).json({ message: "Failed to fetch messages" });
    }
  });

  app.post("/api/messages", requirePermission("send_messages"), async (req, res) => {
    try {
      const messageData = insertMessageSchema.parse(req.body);
      // Add user ID to message data if user is authenticated
      // ENHANCED: Add debug logging for message creation
      const messageWithUser = {
        ...messageData,
        userId: req.user?.id || null,
      };
      console.log(`📤 CREATING MESSAGE: committee=${messageData.committee}, threadId=${messageData.threadId}, userId=${req.user?.id}`);
      const message = await storage.createMessage(messageWithUser);
      console.log(`✅ MESSAGE CREATED: id=${message.id}, threadId=${message.threadId}`);
      
      // Broadcast new message notification to connected clients  
      if (typeof (global as any).broadcastNewMessage === 'function') {
        await (global as any).broadcastNewMessage(message);
      }
      
      res.status(201).json(message);
    } catch (error) {
      res.status(400).json({ message: "Invalid message data" });
    }
  });

  // REMOVED OLD ENDPOINT - using new conversation system instead

  app.delete("/api/messages/:id", requirePermission("send_messages"), async (req, res) => {
    try {
      const id = parseInt(req.params.id);

      // Check if user is authenticated
      if (!req.user?.id) {
        return res.status(401).json({ message: "Authentication required" });
      }

      // Get message to check ownership
      const message = await storage.getMessageById(id);
      if (!message) {
        return res.status(404).json({ message: "Message not found" });
      }

      // Check if user owns the message or has admin privileges
      const user = req.user as any;
      const isOwner = message.userId === user.id;
      const isSuperAdmin = user.role === "super_admin";
      const isAdmin = user.role === "admin";
      const hasModeratePermission = user.permissions?.includes("moderate_messages");
      
      if (!isOwner && !isSuperAdmin && !isAdmin && !hasModeratePermission) {
        return res
          .status(403)
          .json({ message: "You can only delete your own messages" });
      }

      const deleted = await storage.deleteMessage(id);
      if (!deleted) {
        return res.status(404).json({ message: "Message not found" });
      }
      res.status(204).send();
    } catch (error) {
      logger.error("Failed to delete message", error);
      res.status(500).json({ message: "Failed to delete message" });
    }
  });

  // Notifications & Celebrations
  app.get("/api/notifications/:userId", async (req, res) => {
    try {
      const userId = req.params.userId;
      const notifications = await storage.getUserNotifications(userId);
      res.json(notifications);
    } catch (error) {
      logger.error("Failed to fetch notifications", error);
      res.status(500).json({ message: "Failed to fetch notifications" });
    }
  });

  app.post("/api/notifications", async (req, res) => {
    try {
      const notificationData = req.body;
      const notification = await storage.createNotification(notificationData);
      res.status(201).json(notification);
    } catch (error) {
      logger.error("Failed to create notification", error);
      res.status(500).json({ message: "Failed to create notification" });
    }
  });

  app.patch("/api/notifications/:id/read", async (req, res) => {
    try {
      const id = parseInt(req.params.id);
      const success = await storage.markNotificationRead(id);
      if (!success) {
        return res.status(404).json({ message: "Notification not found" });
      }
      res.json({ success: true });
    } catch (error) {
      logger.error("Failed to mark notification as read", error);
      res.status(500).json({ message: "Failed to mark notification as read" });
    }
  });

  app.delete("/api/notifications/:id", async (req, res) => {
    try {
      const id = parseInt(req.params.id);
      const success = await storage.deleteNotification(id);
      if (!success) {
        return res.status(404).json({ message: "Notification not found" });
      }
      res.status(204).send();
    } catch (error) {
      logger.error("Failed to delete notification", error);
      res.status(500).json({ message: "Failed to delete notification" });
    }
  });

  app.post("/api/celebrations", async (req, res) => {
    try {
      const { userId, taskId, message } = req.body;
      const celebration = await storage.createCelebration(
        userId,
        taskId,
        message,
      );
      res.status(201).json(celebration);
    } catch (error) {
      logger.error("Failed to create celebration", error);
      res.status(500).json({ message: "Failed to create celebration" });
    }
  });

  // Weekly Reports
  app.get("/api/weekly-reports", async (req, res) => {
    try {
      const reports = await storage.getAllWeeklyReports();
      res.json(reports);
    } catch (error) {
      res.status(500).json({ message: "Failed to fetch weekly reports" });
    }
  });

  app.post("/api/weekly-reports", async (req, res) => {
    try {
      const reportData = insertWeeklyReportSchema.parse(req.body);
      const report = await storage.createWeeklyReport(reportData);
      res.status(201).json(report);
    } catch (error) {
      res.status(400).json({ message: "Invalid report data" });
    }
  });

  // Sandwich Collections Stats - Complete totals including individual + group collections (Optimized)
  app.get("/api/sandwich-collections/stats", async (req, res) => {
    try {
      const stats = await QueryOptimizer.getCachedQuery(
        "sandwich-collections-stats",
        async () => {
          const collections = await storage.getAllSandwichCollections();

          let individualTotal = 0;
          let groupTotal = 0;

          collections.forEach((collection) => {
            individualTotal += collection.individualSandwiches || 0;

            // Calculate group collections total
            try {
              const groupData = JSON.parse(collection.groupCollections || "[]");
              if (Array.isArray(groupData)) {
                groupTotal += groupData.reduce(
                  (sum: number, group: any) => sum + (group.sandwichCount || 0),
                  0,
                );
              }
            } catch (error) {
              // Handle text format like "Marketing Team: 8, Development: 6"
              if (
                collection.groupCollections &&
                collection.groupCollections !== "[]"
              ) {
                const matches = collection.groupCollections.match(/(\d+)/g);
                if (matches) {
                  groupTotal += matches.reduce(
                    (sum, num) => sum + parseInt(num),
                    0,
                  );
                }
              }
            }
          });

          return {
            totalEntries: collections.length,
            individualSandwiches: individualTotal,
            groupSandwiches: groupTotal,
            completeTotalSandwiches: individualTotal + groupTotal,
          };
        },
        60000 // Cache for 1 minute since this data doesn't change frequently
      );

      res.json(stats);
    } catch (error) {
      res
        .status(500)
        .json({ message: "Failed to fetch sandwich collection stats" });
    }
  });

  // Sandwich Collections
  app.get("/api/sandwich-collections", async (req, res) => {
    try {
      const page = parseInt(req.query.page as string) || 1;
      const limit = parseInt(req.query.limit as string) || 50;
      const offset = (page - 1) * limit;

      const result = await storage.getSandwichCollections(limit, offset);
      const totalCount = await storage.getSandwichCollectionsCount();

      res.json({
        collections: result,
        pagination: {
          page,
          limit,
          total: totalCount,
          totalPages: Math.ceil(totalCount / limit),
          hasNext: page < Math.ceil(totalCount / limit),
          hasPrev: page > 1,
        },
      });
    } catch (error) {
      res.status(500).json({ message: "Failed to fetch sandwich collections" });
    }
  });

  app.post(
    "/api/sandwich-collections",
    requirePermission("edit_data"),
    async (req, res) => {
      try {
        const collectionData = insertSandwichCollectionSchema.parse(req.body);
        const collection =
          await storage.createSandwichCollection(collectionData);
        
        // Invalidate cache when new collection is created
        QueryOptimizer.invalidateCache("sandwich-collections");
        
        res.status(201).json(collection);
      } catch (error) {
        if (error instanceof z.ZodError) {
          logger.warn("Invalid sandwich collection input", {
            error: error.errors,
            ip: req.ip,
          });
          res
            .status(400)
            .json({ message: "Invalid collection data", errors: error.errors });
        } else {
          logger.error("Failed to create sandwich collection", error);
          res.status(500).json({ message: "Failed to create collection" });
        }
      }
    },
  );

  app.put(
    "/api/sandwich-collections/:id",
    requirePermission("edit_data"),
    async (req, res) => {
      try {
        const id = parseInt(req.params.id);
        const updates = req.body;
        const collection = await storage.updateSandwichCollection(id, updates);
        if (!collection) {
          return res.status(404).json({ message: "Collection not found" });
        }
        
        // Invalidate cache when collection is updated
        QueryOptimizer.invalidateCache("sandwich-collections");
        
        res.json(collection);
      } catch (error) {
        logger.error("Failed to update sandwich collection", error);
        res.status(400).json({ message: "Invalid update data" });
      }
    },
  );

  app.patch(
    "/api/sandwich-collections/:id",
    requirePermission("edit_data"),
    async (req, res) => {
      try {
        const id = parseInt(req.params.id);
        if (isNaN(id)) {
          return res.status(400).json({ message: "Invalid collection ID" });
        }

        const updates = req.body;
        const collection = await storage.updateSandwichCollection(id, updates);
        if (!collection) {
          return res.status(404).json({ message: "Collection not found" });
        }
        
        // Invalidate cache when collection is updated
        QueryOptimizer.invalidateCache("sandwich-collections");
        
        res.json(collection);
      } catch (error) {
        logger.error("Failed to patch sandwich collection", error);
        res.status(500).json({ message: "Failed to update collection" });
      }
    },
  );

  app.delete("/api/sandwich-collections/bulk", async (req, res) => {
    try {
      const collections = await storage.getAllSandwichCollections();
      const collectionsToDelete = collections.filter((collection) => {
        const hostName = collection.hostName;
        return hostName.startsWith("Loc ") || /^Group [1-8]/.test(hostName);
      });

      let deletedCount = 0;
      // Delete in reverse order by ID to maintain consistency
      const sortedCollections = collectionsToDelete.sort((a, b) => b.id - a.id);

      for (const collection of sortedCollections) {
        try {
          const deleted = await storage.deleteSandwichCollection(collection.id);
          if (deleted) {
            deletedCount++;
          }
        } catch (error) {
          console.error(`Failed to delete collection ${collection.id}:`, error);
        }
      }

      res.json({
        message: `Successfully deleted ${deletedCount} duplicate entries`,
        deletedCount,
        patterns: ["Loc *", "Group 1-8"],
      });
    } catch (error) {
      logger.error("Failed to bulk delete sandwich collections", error);
      res.status(500).json({ message: "Failed to delete duplicate entries" });
    }
  });

  // Batch delete sandwich collections (must be before :id route)
  app.delete("/api/sandwich-collections/batch-delete", async (req, res) => {
    try {
      const { ids } = req.body;

      if (!Array.isArray(ids) || ids.length === 0) {
        return res.status(400).json({ message: "Invalid or empty IDs array" });
      }

      let deletedCount = 0;
      const errors = [];

      // Delete in reverse order to maintain consistency
      const sortedIds = ids.sort((a, b) => b - a);

      for (const id of sortedIds) {
        try {
          const deleted = await storage.deleteSandwichCollection(id);
          if (deleted) {
            deletedCount++;
          } else {
            errors.push(`Collection with ID ${id} not found`);
          }
        } catch (error) {
          errors.push(
            `Failed to delete collection ${id}: ${error instanceof Error ? error.message : "Unknown error"}`,
          );
        }
      }

      res.json({
        message: `Successfully deleted ${deletedCount} of ${ids.length} collections`,
        deletedCount,
        totalRequested: ids.length,
        errors: errors.length > 0 ? errors.slice(0, 5) : undefined,
      });
    } catch (error) {
      logger.error("Failed to batch delete collections", error);
      res.status(500).json({ message: "Failed to batch delete collections" });
    }
  });

  // Clean duplicates from sandwich collections (must be before :id route)
  app.delete("/api/sandwich-collections/clean-duplicates", async (req, res) => {
    try {
      const { mode = "exact" } = req.body; // 'exact', 'suspicious', or 'og-duplicates'
      const collections = await storage.getAllSandwichCollections();

      let collectionsToDelete = [];

      if (mode === "exact") {
        // Find exact duplicates based on date, host, and counts
        const duplicateGroups = new Map();

        collections.forEach((collection) => {
          const key = `${collection.collectionDate}-${collection.hostName}-${collection.individualSandwiches}-${collection.groupCollections}`;

          if (!duplicateGroups.has(key)) {
            duplicateGroups.set(key, []);
          }
          duplicateGroups.get(key).push(collection);
        });

        // Keep only the newest entry from each duplicate group
        duplicateGroups.forEach((group) => {
          if (group.length > 1) {
            const sorted = group.sort(
              (a, b) =>
                new Date(b.submittedAt).getTime() -
                new Date(a.submittedAt).getTime(),
            );
            collectionsToDelete.push(...sorted.slice(1)); // Keep first (newest), delete rest
          }
        });
      } else if (mode === "og-duplicates") {
        // Find duplicates between OG Sandwich Project and early collections with no location data
        const ogCollections = collections.filter(
          (c) => c.hostName === "OG Sandwich Project",
        );
        const earlyCollections = collections.filter(
          (c) =>
            c.hostName !== "OG Sandwich Project" &&
            (c.hostName === "" ||
              c.hostName === null ||
              c.hostName.trim() === "" ||
              c.hostName.toLowerCase().includes("unknown") ||
              c.hostName.toLowerCase().includes("no location")),
        );

        // Create a map of OG entries by date and count
        const ogMap = new Map();
        ogCollections.forEach((og) => {
          const key = `${og.collectionDate}-${og.individualSandwiches}`;
          if (!ogMap.has(key)) {
            ogMap.set(key, []);
          }
          ogMap.get(key).push(og);
        });

        // Find matching early collections and mark older/duplicate entries for deletion
        earlyCollections.forEach((early) => {
          const key = `${early.collectionDate}-${early.individualSandwiches}`;
          if (ogMap.has(key)) {
            const ogEntries = ogMap.get(key);
            // If we have matching OG entries, mark the early collection for deletion
            // as OG entries are the authoritative historical record
            collectionsToDelete.push(early);
          }
        });

        // Also check for duplicate OG entries with same date/count and keep only the newest
        ogMap.forEach((ogGroup) => {
          if (ogGroup.length > 1) {
            const sorted = ogGroup.sort(
              (a, b) =>
                new Date(b.submittedAt).getTime() -
                new Date(a.submittedAt).getTime(),
            );
            collectionsToDelete.push(...sorted.slice(1)); // Keep newest, delete duplicates
          }
        });
      } else if (mode === "suspicious") {
        // Remove entries with suspicious patterns
        collectionsToDelete = collections.filter((collection) => {
          const hostName = collection.hostName.toLowerCase();
          return (
            hostName.startsWith("loc ") ||
            hostName.match(/^group \d-\d$/) ||
            hostName.match(/^group \d+$/) || // Matches "Group 8", "Group 1", etc.
            hostName.includes("test") ||
            hostName.includes("duplicate")
          );
        });
      }

      let deletedCount = 0;
      const errors = [];

      // Delete in reverse order by ID to maintain consistency
      const sortedCollections = collectionsToDelete.sort((a, b) => b.id - a.id);

      for (const collection of sortedCollections) {
        try {
          // Ensure ID is a valid number
          const id = Number(collection.id);
          if (isNaN(id)) {
            errors.push(`Invalid collection ID: ${collection.id}`);
            continue;
          }

          const deleted = await storage.deleteSandwichCollection(id);
          if (deleted) {
            deletedCount++;
          }
        } catch (error) {
          const errorMessage =
            error instanceof Error ? error.message : "Unknown error";
          errors.push(
            `Failed to delete collection ${collection.id}: ${errorMessage}`,
          );
          console.error(`Failed to delete collection ${collection.id}:`, error);
        }
      }

      res.json({
        message: `Successfully cleaned ${deletedCount} duplicate entries using ${mode} mode`,
        deletedCount,
        totalRequested: collectionsToDelete.length,
        errors: errors.length > 0 ? errors.slice(0, 5) : undefined,
      });
    } catch (error) {
      console.error("Failed to clean duplicates", error);
      res.status(500).json({ message: "Failed to clean duplicate entries" });
    }
  });

  app.delete(
    "/api/sandwich-collections/:id",
    requirePermission("edit_data"),
    async (req, res) => {
      try {
        const id = parseInt(req.params.id);
        if (isNaN(id)) {
          return res.status(400).json({ message: "Invalid collection ID" });
        }
        
        const deleted = await storage.deleteSandwichCollection(id);
        if (!deleted) {
          return res.status(404).json({ message: "Collection not found" });
        }
        
        // Invalidate cache when collection is deleted
        QueryOptimizer.invalidateCache("sandwich-collections");
        
        res.status(204).send();
      } catch (error) {
        logger.error("Failed to delete sandwich collection", error);
        res.status(500).json({ message: "Failed to delete collection" });
      }
    },
  );

  // Analyze duplicates in sandwich collections
  app.get("/api/sandwich-collections/analyze-duplicates", async (req, res) => {
    try {
      const collections = await storage.getAllSandwichCollections();

      // Group by date, host, and sandwich counts to find exact duplicates
      const duplicateGroups = new Map();
      const suspiciousPatterns = [];
      const ogDuplicates = [];

      collections.forEach((collection) => {
        const key = `${collection.collectionDate}-${collection.hostName}-${collection.individualSandwiches}-${collection.groupCollections}`;

        if (!duplicateGroups.has(key)) {
          duplicateGroups.set(key, []);
        }
        duplicateGroups.get(key).push(collection);

        // Check for suspicious patterns
        const hostName = collection.hostName.toLowerCase();
        if (
          hostName.startsWith("loc ") ||
          hostName.match(/^group \d-\d$/) ||
          hostName.includes("test") ||
          hostName.includes("duplicate")
        ) {
          suspiciousPatterns.push(collection);
        }
      });

      // Find OG Sandwich Project duplicates with early collections
      const ogCollections = collections.filter(
        (c) => c.hostName === "OG Sandwich Project",
      );
      const earlyCollections = collections.filter(
        (c) =>
          c.hostName !== "OG Sandwich Project" &&
          (c.hostName === "" ||
            c.hostName === null ||
            c.hostName.trim() === "" ||
            c.hostName.toLowerCase().includes("unknown") ||
            c.hostName.toLowerCase().includes("no location")),
      );

      const ogMap = new Map();
      ogCollections.forEach((og) => {
        const key = `${og.collectionDate}-${og.individualSandwiches}`;
        if (!ogMap.has(key)) {
          ogMap.set(key, []);
        }
        ogMap.get(key).push(og);
      });

      earlyCollections.forEach((early) => {
        const key = `${early.collectionDate}-${early.individualSandwiches}`;
        if (ogMap.has(key)) {
          const ogEntries = ogMap.get(key);
          ogDuplicates.push({
            ogEntry: ogEntries[0],
            earlyEntry: early,
            reason: "Same date and sandwich count as OG Project entry",
          });
        }
      });

      // Also find duplicate OG entries
      ogMap.forEach((ogGroup) => {
        if (ogGroup.length > 1) {
          const sorted = ogGroup.sort(
            (a, b) =>
              new Date(b.submittedAt).getTime() -
              new Date(a.submittedAt).getTime(),
          );
          sorted.slice(1).forEach((duplicate) => {
            ogDuplicates.push({
              ogEntry: sorted[0],
              duplicateOgEntry: duplicate,
              reason: "Duplicate OG Project entry",
            });
          });
        }
      });

      // Find actual duplicates (groups with more than 1 entry)
      const duplicates = Array.from(duplicateGroups.values())
        .filter((group) => group.length > 1)
        .map((group) => ({
          entries: group,
          count: group.length,
          keepNewest: group.sort(
            (a, b) =>
              new Date(b.submittedAt).getTime() -
              new Date(a.submittedAt).getTime(),
          )[0],
          toDelete: group.slice(1),
        }));

      res.json({
        totalCollections: collections.length,
        duplicateGroups: duplicates.length,
        totalDuplicateEntries: duplicates.reduce(
          (sum, group) => sum + group.toDelete.length,
          0,
        ),
        suspiciousPatterns: suspiciousPatterns.length,
        ogDuplicates: ogDuplicates.length,
        duplicates,
        suspiciousEntries: suspiciousPatterns,
        ogDuplicateEntries: ogDuplicates,
      });
    } catch (error) {
      logger.error("Failed to analyze duplicates", error);
      res.status(500).json({ message: "Failed to analyze duplicates" });
    }
  });

  // Clean duplicates from sandwich collections
  app.delete("/api/sandwich-collections/clean-duplicates", async (req, res) => {
    try {
      const { mode = "exact" } = req.body; // 'exact', 'suspicious', or 'og-duplicates'
      const collections = await storage.getAllSandwichCollections();

      let collectionsToDelete = [];

      if (mode === "exact") {
        // Find exact duplicates based on date, host, and counts
        const duplicateGroups = new Map();

        collections.forEach((collection) => {
          const key = `${collection.collectionDate}-${collection.hostName}-${collection.individualSandwiches}-${collection.groupCollections}`;

          if (!duplicateGroups.has(key)) {
            duplicateGroups.set(key, []);
          }
          duplicateGroups.get(key).push(collection);
        });

        // Keep only the newest entry from each duplicate group
        duplicateGroups.forEach((group) => {
          if (group.length > 1) {
            const sorted = group.sort(
              (a, b) =>
                new Date(b.submittedAt).getTime() -
                new Date(a.submittedAt).getTime(),
            );
            collectionsToDelete.push(...sorted.slice(1)); // Keep first (newest), delete rest
          }
        });
      } else if (mode === "suspicious") {
        // Remove entries with suspicious patterns
        collectionsToDelete = collections.filter((collection) => {
          const hostName = collection.hostName.toLowerCase();
          return (
            hostName.startsWith("loc ") ||
            hostName.match(/^group \d-\d$/) ||
            hostName.match(/^group \d+$/) || // Matches "Group 8", "Group 1", etc.
            hostName.includes("test") ||
            hostName.includes("duplicate")
          );
        });
      }

      let deletedCount = 0;
      const errors = [];

      // Delete in reverse order by ID to maintain consistency
      const sortedCollections = collectionsToDelete.sort((a, b) => b.id - a.id);

      for (const collection of sortedCollections) {
        try {
          // Ensure ID is a valid number
          const id = Number(collection.id);
          if (isNaN(id)) {
            errors.push(`Invalid collection ID: ${collection.id}`);
            continue;
          }

          const deleted = await storage.deleteSandwichCollection(id);
          if (deleted) {
            deletedCount++;
          }
        } catch (error) {
          const errorMessage =
            error instanceof Error ? error.message : "Unknown error";
          errors.push(
            `Failed to delete collection ${collection.id}: ${errorMessage}`,
          );
          console.error(`Failed to delete collection ${collection.id}:`, error);
        }
      }

      res.json({
        message: `Successfully cleaned ${deletedCount} duplicate entries using ${mode} mode`,
        deletedCount,
        totalFound: collectionsToDelete.length,
        errors: errors.length > 0 ? errors.slice(0, 5) : undefined,
        mode,
      });
    } catch (error) {
      logger.error("Failed to clean duplicates", error);
      res.status(500).json({ message: "Failed to clean duplicate entries" });
    }
  });

  // Batch edit sandwich collections
  app.patch(
    "/api/sandwich-collections/batch-edit",
    requirePermission("edit_data"),
    async (req, res) => {
      try {
        const { ids, updates } = req.body;

        if (!Array.isArray(ids) || ids.length === 0) {
          return res
            .status(400)
            .json({ message: "Invalid or empty IDs array" });
        }

        if (!updates || Object.keys(updates).length === 0) {
          return res.status(400).json({ message: "No updates provided" });
        }

        let updatedCount = 0;
        const errors = [];

        for (const id of ids) {
          try {
            const updated = await storage.updateSandwichCollection(id, updates);
            if (updated) {
              updatedCount++;
            } else {
              errors.push(`Collection with ID ${id} not found`);
            }
          } catch (error) {
            errors.push(
              `Failed to update collection ${id}: ${error instanceof Error ? error.message : "Unknown error"}`,
            );
          }
        }

        res.json({
          message: `Successfully updated ${updatedCount} of ${ids.length} collections`,
          updatedCount,
          totalRequested: ids.length,
          errors: errors.length > 0 ? errors.slice(0, 5) : undefined,
        });
      } catch (error) {
        logger.error("Failed to batch edit collections", error);
        res.status(500).json({ message: "Failed to batch edit collections" });
      }
    },
  );

  // CSV Import for Sandwich Collections
  app.post(
    "/api/import-collections",
    upload.single("csvFile"),
    async (req, res) => {
      try {
        if (!req.file) {
          return res.status(400).json({ message: "No CSV file uploaded" });
        }

        const csvContent = await fs.readFile(req.file.path, "utf-8");
        logger.info(`CSV content preview: ${csvContent.substring(0, 200)}...`);

        // Detect CSV format type
        const lines = csvContent.split("\n");
        let formatType = "standard";

        // Check for complex weekly totals format
        if (lines[0].includes("WEEK #") || lines[0].includes("Hosts:")) {
          formatType = "complex";
        }
        // Check for structured weekly data format
        else if (
          lines[0].includes("Week_Number") &&
          lines[0].includes("Total_Sandwiches")
        ) {
          formatType = "structured";
        }

        let records = [];

        if (formatType === "complex") {
          logger.info("Complex weekly totals format detected");
          // Find the row with actual data (skip header rows)
          let startRow = 0;
          for (let i = 0; i < lines.length; i++) {
            if (lines[i].match(/^\d+,/) && lines[i].includes("TRUE")) {
              startRow = i;
              break;
            }
          }

          // Parse the complex format manually
          for (let i = startRow; i < lines.length; i++) {
            const line = lines[i].trim();
            if (!line || !line.includes("TRUE")) continue;

            const parts = line.split(",");
            if (parts.length >= 5 && parts[4]) {
              const weekNum = parts[0];
              const date = parts[3];
              const totalSandwiches = parts[4].replace(/[",]/g, "");

              if (
                date &&
                totalSandwiches &&
                !isNaN(parseInt(totalSandwiches))
              ) {
                records.push({
                  "Host Name": `Week ${weekNum} Total`,
                  "Sandwich Count": totalSandwiches,
                  Date: date,
                  "Logged By": "CSV Import",
                  Notes: `Weekly total import from complex spreadsheet`,
                  "Created At": new Date().toISOString(),
                });
              }
            }
          }
        } else if (formatType === "structured") {
          logger.info("Structured weekly data format detected");
          // Parse the structured format
          const parsedData = parse(csvContent, {
            columns: true,
            skip_empty_lines: true,
            trim: true,
            delimiter: ",",
            quote: '"',
          });

          // Convert structured data to standard format
          for (const row of parsedData) {
            if (
              row.Week_Number &&
              row.Date &&
              row.Total_Sandwiches &&
              parseInt(row.Total_Sandwiches) > 0
            ) {
              // Parse the date to a more readable format
              const date = new Date(row.Date);
              const formattedDate = date.toISOString().split("T")[0]; // YYYY-MM-DD format

              records.push({
                "Host Name": `Week ${row.Week_Number} Complete Data`,
                "Sandwich Count": row.Total_Sandwiches,
                Date: formattedDate,
                "Logged By": "CSV Import",
                Notes: `Structured weekly data import with location and group details`,
                "Created At": new Date().toISOString(),
              });
            }
          }
        } else {
          logger.info("Standard CSV format detected");
          // Parse normal CSV format
          records = parse(csvContent, {
            columns: true,
            skip_empty_lines: true,
            trim: true,
            delimiter: ",",
            quote: '"',
          });
        }

        logger.info(`Parsed ${records.length} records`);
        if (records.length > 0) {
          logger.info(`First record: ${JSON.stringify(records[0])}`);
        }

        let successCount = 0;
        let errorCount = 0;
        const errors: string[] = [];

        // Process each record
        for (let i = 0; i < records.length; i++) {
          const record = records[i];

          try {
            // Debug log the record structure
            logger.info(`Processing row ${i + 1}:`, {
              record: JSON.stringify(record),
            });

            // Check for alternative column names
            const hostName =
              record["Host Name"] ||
              record["Host"] ||
              record["host_name"] ||
              record["HostName"];
            const sandwichCountStr =
              record["Individual Sandwiches"] ||
              record["Sandwich Count"] ||
              record["Count"] ||
              record["sandwich_count"] ||
              record["SandwichCount"] ||
              record["Sandwiches"];
            const date =
              record["Collection Date"] ||
              record["Date"] ||
              record["date"] ||
              record["CollectionDate"];

            // Validate required fields with more detailed error reporting
            if (!hostName) {
              const availableKeys = Object.keys(record).join(", ");
              throw new Error(
                `Missing Host Name (available columns: ${availableKeys}) in row ${i + 1}`,
              );
            }
            if (!sandwichCountStr) {
              const availableKeys = Object.keys(record).join(", ");
              throw new Error(
                `Missing Individual Sandwiches (available columns: ${availableKeys}) in row ${i + 1}`,
              );
            }
            if (!date) {
              const availableKeys = Object.keys(record).join(", ");
              throw new Error(
                `Missing Collection Date (available columns: ${availableKeys}) in row ${i + 1}`,
              );
            }

            // Parse sandwich count as integer
            const sandwichCount = parseInt(sandwichCountStr.toString().trim());
            if (isNaN(sandwichCount)) {
              throw new Error(
                `Invalid sandwich count "${sandwichCountStr}" in row ${i + 1}`,
              );
            }

            // Parse dates
            let collectionDate = date;
            let submittedAt = new Date();

            // Try to parse Created At if provided
            const createdAt =
              record["Created At"] ||
              record["created_at"] ||
              record["CreatedAt"];
            if (createdAt) {
              const parsedDate = new Date(createdAt);
              if (!isNaN(parsedDate.getTime())) {
                submittedAt = parsedDate;
              }
            }

            // Handle Group Collections data
            const groupCollectionsStr = record["Group Collections"] || "";
            let groupCollections = "[]";
            if (groupCollectionsStr && groupCollectionsStr.trim() !== "") {
              // If it's a number, convert to simple array format
              const groupCount = parseInt(groupCollectionsStr.trim());
              if (!isNaN(groupCount) && groupCount > 0) {
                groupCollections = JSON.stringify([
                  { count: groupCount, description: "Group Collection" },
                ]);
              }
            }

            // Create sandwich collection
            await storage.createSandwichCollection({
              hostName: hostName.trim(),
              individualSandwiches: sandwichCount,
              collectionDate: collectionDate.trim(),
              groupCollections: groupCollections,
              submittedAt: submittedAt,
            });

            successCount++;
          } catch (error) {
            errorCount++;
            const errorMsg = `Row ${i + 1}: ${error instanceof Error ? error.message : "Unknown error"}`;
            errors.push(errorMsg);
            logger.error(errorMsg);
          }
        }

        // Clean up uploaded file
        await fs.unlink(req.file.path);

        const result = {
          totalRecords: records.length,
          successCount,
          errorCount,
          errors: errors.slice(0, 10), // Return first 10 errors
        };

        logger.info(
          `CSV import completed: ${successCount}/${records.length} records imported`,
        );
        res.json(result);
      } catch (error) {
        // Clean up uploaded file if it exists
        if (req.file?.path) {
          try {
            await fs.unlink(req.file.path);
          } catch (cleanupError) {
            logger.error("Failed to clean up uploaded file", cleanupError);
          }
        }

        logger.error("CSV import failed", error);
        res.status(500).json({
          message: "Failed to import CSV file",
          error: error instanceof Error ? error.message : "Unknown error",
        });
      }
    },
  );

  // Meeting Minutes
  app.get("/api/meeting-minutes", isAuthenticated, async (req: any, res) => {
    try {
      const userId = req.user?.claims?.sub || req.user?.id;
      if (!userId) {
        return res.status(401).json({ message: "User ID not found" });
      }
      const user = await storage.getUser(userId);

      if (!user) {
        return res.status(404).json({ message: "User not found" });
      }

      const limit = req.query.limit
        ? parseInt(req.query.limit as string)
        : undefined;
      const minutes = limit
        ? await storage.getRecentMeetingMinutes(limit)
        : await storage.getAllMeetingMinutes();

      // Filter meeting minutes based on user role and committee membership
      if (
        user.role === "admin" ||
        user.role === "admin_coordinator" ||
        user.role === "admin_viewer"
      ) {
        // Admins see all meeting minutes
        res.json(minutes);
      } else if (user.role === "committee_member") {
        // Committee members only see minutes for their committees
        const userCommittees = await storage.getUserCommittees(userId);
        const committeeTypes = userCommittees.map(
          (membership) => membership.membership.committeeId,
        );

        const filteredMinutes = minutes.filter(
          (minute) =>
            !minute.committeeType || // General meeting minutes (no committee assignment)
            committeeTypes.includes(minute.committeeType),
        );
        res.json(filteredMinutes);
      } else {
        // Other roles see general meeting minutes and their role-specific minutes
        const filteredMinutes = minutes.filter(
          (minute) =>
            !minute.committeeType || // General meeting minutes
            minute.committeeType === user.role,
        );
        res.json(filteredMinutes);
      }
    } catch (error) {
      res.status(500).json({ message: "Failed to fetch meeting minutes" });
    }
  });

  app.post("/api/meeting-minutes", async (req, res) => {
    try {
      const minutesData = insertMeetingMinutesSchema.parse(req.body);
      const minutes = await storage.createMeetingMinutes(minutesData);
      res.status(201).json(minutes);
    } catch (error) {
      res.status(400).json({ message: "Invalid meeting minutes data" });
    }
  });

  app.delete("/api/meeting-minutes/:id", async (req, res) => {
    try {
      const id = parseInt(req.params.id);
      const success = await storage.deleteMeetingMinutes(id);

      if (success) {
        logger.info("Meeting minutes deleted", {
          minutesId: id,
          method: req.method,
          url: req.url,
          ip: req.ip,
        });
        res.json({
          success: true,
          message: "Meeting minutes deleted successfully",
        });
      } else {
        res.status(404).json({ message: "Meeting minutes not found" });
      }
    } catch (error: any) {
      logger.error("Failed to delete meeting minutes", error);
      res.status(500).json({ message: "Failed to delete meeting minutes" });
    }
  });

  // Meeting minutes file upload endpoint
  app.post(
    "/api/meeting-minutes/upload",
    meetingMinutesUpload.single("file"),
    async (req, res) => {
      try {
        const { meetingId, title, date, summary, googleDocsUrl } = req.body;

        if (!meetingId || !title || !date) {
          return res.status(400).json({
            message: "Missing required fields: meetingId, title, date",
          });
        }

        let finalSummary = summary;
        let documentContent = "";

        // Handle file upload and store file
        if (req.file) {
          logger.info("Meeting minutes file uploaded", {
            filename: req.file.filename,
            originalname: req.file.originalname,
            size: req.file.size,
            meetingId: meetingId,
          });

          try {
            // Create permanent storage path with consistent filename
            const uploadsDir = path.join(
              process.cwd(),
              "uploads",
              "meeting-minutes",
            );
            await fs.mkdir(uploadsDir, { recursive: true });

            // Generate a consistent filename using the multer-generated filename
            const permanentFilename = req.file.filename;
            const permanentPath = path.join(uploadsDir, permanentFilename);
            await fs.copyFile(req.file.path, permanentPath);

            // Determine file type
            let fileType = "unknown";
            if (req.file.mimetype === "application/pdf") {
              fileType = "pdf";
              finalSummary = `PDF document: ${req.file.originalname}`;
            } else if (
              req.file.mimetype ===
                "application/vnd.openxmlformats-officedocument.wordprocessingml.document" ||
              req.file.originalname.toLowerCase().endsWith(".docx")
            ) {
              fileType = "docx";
              finalSummary = `DOCX document: ${req.file.originalname}`;
            } else if (
              req.file.mimetype === "application/msword" ||
              req.file.originalname.toLowerCase().endsWith(".doc")
            ) {
              fileType = "doc";
              finalSummary = `DOC document: ${req.file.originalname}`;
            } else {
              finalSummary = `Document: ${req.file.originalname}`;
            }

            // Store file metadata for later retrieval
            req.fileMetadata = {
              fileName: req.file.originalname,
              filePath: permanentPath,
              fileType: fileType,
              mimeType: req.file.mimetype,
            };

            // Clean up temporary file
            await fs.unlink(req.file.path);
          } catch (fileError) {
            logger.error("Failed to store document file", fileError);
            finalSummary = `Document uploaded: ${req.file.originalname} (storage failed)`;
            // Clean up uploaded file even if storage failed
            try {
              await fs.unlink(req.file.path);
            } catch (unlinkError) {
              logger.error("Failed to clean up uploaded file", unlinkError);
            }
          }
        }

        // Handle Google Docs URL
        if (googleDocsUrl) {
          finalSummary = `Google Docs link: ${googleDocsUrl}`;
        }

        if (!finalSummary) {
          return res
            .status(400)
            .json({ message: "Must provide either a file or Google Docs URL" });
        }

        // Create meeting minutes record
        const minutesData = {
          title,
          date,
          summary: finalSummary,
          fileName: req.fileMetadata?.fileName || null,
          filePath: req.fileMetadata?.filePath || null,
          fileType:
            req.fileMetadata?.fileType ||
            (googleDocsUrl ? "google_docs" : "text"),
          mimeType: req.fileMetadata?.mimeType || null,
        };

        const minutes = await storage.createMeetingMinutes(minutesData);

        logger.info("Meeting minutes created successfully", {
          minutesId: minutes.id,
          meetingId: meetingId,
          method: req.method,
          url: req.url,
          ip: req.ip,
        });

        res.status(201).json({
          success: true,
          message: "Meeting minutes uploaded successfully",
          minutes: minutes,
          filename: req.file?.originalname,
          extractedContent: documentContent ? true : false,
        });
      } catch (error: any) {
        logger.error("Failed to upload meeting minutes", error);
        res.status(500).json({
          message: "Failed to upload meeting minutes",
          error: error.message,
        });
      }
    },
  );

  // File serving endpoint for meeting minutes documents by ID
  app.get(
    "/api/meeting-minutes/:id/file",
    isAuthenticated,
    async (req: any, res) => {
      try {
        const minutesId = parseInt(req.params.id);
        if (isNaN(minutesId)) {
          return res
            .status(400)
            .json({ message: "Invalid meeting minutes ID" });
        }

        // Get all meeting minutes and find the specific one
        const allMinutes = await storage.getAllMeetingMinutes();
        const minutes = allMinutes.find((m: any) => m.id === minutesId);
        if (!minutes) {
          return res.status(404).json({ message: "Meeting minutes not found" });
        }

        if (!minutes.filePath) {
          return res
            .status(404)
            .json({ message: "No file associated with these meeting minutes" });
        }

        // Debug logging
        logger.info("Meeting minutes file debug", {
          minutesId,
          storedFilePath: minutes.filePath,
          fileName: minutes.fileName,
        });

        // Handle both absolute and relative paths
        const filePath = path.isAbsolute(minutes.filePath)
          ? minutes.filePath
          : path.join(process.cwd(), minutes.filePath);

        // Check if file exists
        try {
          await fs.access(filePath);
        } catch (error) {
          logger.error("File access failed", {
            filePath,
            storedPath: minutes.filePath,
            error: error.message,
          });
          return res.status(404).json({ message: "File not found on disk" });
        }

        // Get file info
        const stats = await fs.stat(filePath);

        // Detect actual file type by reading first few bytes
        const buffer = Buffer.alloc(50);
        const fd = await fs.open(filePath, "r");
        await fd.read(buffer, 0, 50, 0);
        await fd.close();

        let contentType = "application/octet-stream";
        const fileHeader = buffer.toString("utf8", 0, 20);

        if (fileHeader.startsWith("%PDF")) {
          contentType = "application/pdf";
        } else if (
          fileHeader.includes("[Content_Types].xml") ||
          fileHeader.startsWith("PK")
        ) {
          // This is a Microsoft Office document (DOCX, XLSX, etc.)
          if (minutes.fileName.toLowerCase().endsWith(".docx")) {
            contentType =
              "application/vnd.openxmlformats-officedocument.wordprocessingml.document";
          } else if (minutes.fileName.toLowerCase().endsWith(".xlsx")) {
            contentType =
              "application/vnd.openxmlformats-officedocument.spreadsheetml.sheet";
          } else {
            contentType =
              "application/vnd.openxmlformats-officedocument.wordprocessingml.document"; // Default to DOCX
          }
        }

        logger.info("File type detected", {
          fileName: minutes.fileName,
          detectedType: contentType,
          fileHeader: fileHeader.substring(0, 20),
        });

        // Set appropriate headers
        res.setHeader("Content-Type", contentType);
        res.setHeader("Content-Length", stats.size);
        res.setHeader(
          "Content-Disposition",
          contentType === "application/pdf"
            ? `inline; filename="${minutes.fileName}"`
            : `attachment; filename="${minutes.fileName}"`,
        );

        // Stream the file
        const fileStream = createReadStream(filePath);
        fileStream.pipe(res);
      } catch (error) {
        logger.error("Failed to serve meeting minutes file", error);
        res.status(500).json({ message: "Failed to serve file" });
      }
    },
  );

  // File serving endpoint for meeting minutes documents by filename (legacy)
  app.get("/api/files/:filename", async (req, res) => {
    try {
      const filename = req.params.filename;
      const filePath = path.join(
        process.cwd(),
        "uploads",
        "meeting-minutes",
        filename,
      );

      // Check if file exists
      try {
        await fs.access(filePath);
      } catch {
        return res.status(404).json({ message: "File not found" });
      }

      // Get file info
      const stats = await fs.stat(filePath);
      const fileBuffer = await fs.readFile(filePath);

      // Check file signature to determine actual type (since filename may not have extension)
      let contentType = "application/octet-stream";
      let displayName = filename;

      // Check for PDF signature (%PDF)
      if (
        fileBuffer.length > 4 &&
        fileBuffer.toString("ascii", 0, 4) === "%PDF"
      ) {
        contentType = "application/pdf";
        // Add .pdf extension to display name if not present
        if (!filename.toLowerCase().endsWith(".pdf")) {
          displayName = filename + ".pdf";
        }
      } else {
        // Fallback to extension-based detection
        const ext = path.extname(filename).toLowerCase();
        if (ext === ".pdf") {
          contentType = "application/pdf";
        } else if (ext === ".docx") {
          contentType =
            "application/vnd.openxmlformats-officedocument.wordprocessingml.document";
        } else if (ext === ".doc") {
          contentType = "application/msword";
        }
      }

      // Set headers for inline display
      res.setHeader("Content-Type", contentType);
      res.setHeader("Content-Length", stats.size);
      res.setHeader("Content-Disposition", `inline; filename="${displayName}"`);
      res.setHeader("Cache-Control", "public, max-age=31536000"); // Cache for 1 year
      res.setHeader("X-Content-Type-Options", "nosniff");

      res.send(fileBuffer);
    } catch (error) {
      logger.error("Failed to serve file", error);
      res.status(500).json({ message: "Failed to serve file" });
    }
  });

  // Drive Links
  app.get("/api/drive-links", async (req, res) => {
    try {
      const links = await storage.getAllDriveLinks();
      res.json(links);
    } catch (error) {
      res.status(500).json({ message: "Failed to fetch drive links" });
    }
  });

  // Agenda Items
  app.get("/api/agenda-items", async (req, res) => {
    try {
      const items = await storage.getAllAgendaItems();
      res.json(items);
    } catch (error) {
      res.status(500).json({ message: "Failed to fetch agenda items" });
    }
  });

  app.post("/api/agenda-items", async (req, res) => {
    try {
      const itemData = insertAgendaItemSchema.parse(req.body);
      const item = await storage.createAgendaItem(itemData);
      res.status(201).json(item);
    } catch (error) {
      if (error instanceof z.ZodError) {
        res
          .status(400)
          .json({ message: "Invalid agenda item data", errors: error.errors });
      } else {
        res.status(500).json({ message: "Failed to create agenda item" });
      }
    }
  });

  app.patch("/api/agenda-items/:id", isAuthenticated, async (req: any, res) => {
    try {
      const userId = req.user?.claims?.sub || req.user?.id;
      if (!userId) {
        return res.status(401).json({ message: "User ID not found" });
      }
      const user = await storage.getUser(userId);

      if (!user) {
        return res.status(404).json({ message: "User not found" });
      }

      // Committee members cannot modify agenda item statuses
      if (user.role === "committee_member") {
        return res.status(403).json({
          message: "Committee members cannot modify agenda item statuses",
        });
      }

      const id = parseInt(req.params.id);
      const { status } = req.body;

      if (!["pending", "approved", "rejected", "postponed"].includes(status)) {
        res.status(400).json({ message: "Invalid status" });
        return;
      }

      const updatedItem = await storage.updateAgendaItemStatus(id, status);
      if (!updatedItem) {
        res.status(404).json({ message: "Agenda item not found" });
        return;
      }

      res.json(updatedItem);
    } catch (error) {
      res.status(500).json({ message: "Failed to update agenda item" });
    }
  });

  app.put("/api/agenda-items/:id", async (req, res) => {
    try {
      const id = parseInt(req.params.id);
      const { title, description } = req.body;

      const updatedItem = await storage.updateAgendaItem(id, {
        title,
        description,
      });
      if (!updatedItem) {
        res.status(404).json({ message: "Agenda item not found" });
        return;
      }

      res.json(updatedItem);
    } catch (error) {
      res.status(500).json({ message: "Failed to update agenda item" });
    }
  });

  app.delete(
    "/api/agenda-items/:id",
    isAuthenticated,
    async (req: any, res) => {
      try {
        const userId = req.user?.claims?.sub || req.user?.id;
        if (!userId) {
          return res.status(401).json({ message: "User ID not found" });
        }
        const user = await storage.getUser(userId);

        if (!user) {
          return res.status(404).json({ message: "User not found" });
        }

        // Committee members cannot delete agenda items
        if (user.role === "committee_member") {
          return res
            .status(403)
            .json({ message: "Committee members cannot delete agenda items" });
        }

        const id = parseInt(req.params.id);
        const success = await storage.deleteAgendaItem(id);

        if (!success) {
          res.status(404).json({ message: "Agenda item not found" });
          return;
        }

        res.json({ message: "Agenda item deleted successfully" });
      } catch (error) {
        res.status(500).json({ message: "Failed to delete agenda item" });
      }
    },
  );

  // Meetings
  app.get("/api/current-meeting", async (req, res) => {
    try {
      const meeting = await storage.getCurrentMeeting();
      res.json(meeting);
    } catch (error) {
      res.status(500).json({ message: "Failed to fetch current meeting" });
    }
  });

  app.post("/api/meetings", async (req, res) => {
    try {
      const meetingData = insertMeetingSchema.parse(req.body);
      const meeting = await storage.createMeeting(meetingData);
      res.status(201).json(meeting);
    } catch (error) {
      if (error instanceof z.ZodError) {
        res
          .status(400)
          .json({ message: "Invalid meeting data", errors: error.errors });
      } else {
        res.status(500).json({ message: "Failed to create meeting" });
      }
    }
  });

  app.patch("/api/meetings/:id", async (req, res) => {
    try {
      const id = parseInt(req.params.id);
      if (isNaN(id)) {
        return res.status(400).json({ message: "Invalid meeting ID" });
      }

      const updates = req.body;
      const updatedMeeting = await storage.updateMeeting(id, updates);

      if (!updatedMeeting) {
        return res.status(404).json({ message: "Meeting not found" });
      }

      res.json(updatedMeeting);
    } catch (error) {
      logger.error("Failed to update meeting", error);
      res.status(500).json({ message: "Failed to update meeting" });
    }
  });

  app.delete("/api/meetings/:id", async (req, res) => {
    try {
      const id = parseInt(req.params.id);
      if (isNaN(id)) {
        return res.status(400).json({ message: "Invalid meeting ID" });
      }

      const deleted = await storage.deleteMeeting(id);

      if (!deleted) {
        return res.status(404).json({ message: "Meeting not found" });
      }

      res.status(204).send();
    } catch (error) {
      logger.error("Failed to delete meeting", error);
      res.status(500).json({ message: "Failed to delete meeting" });
    }
  });

  app.post("/api/meetings/:id/upload-agenda", async (req, res) => {
    try {
      const id = parseInt(req.params.id);
      if (isNaN(id)) {
        return res.status(400).json({ message: "Invalid meeting ID" });
      }

      // Mark the agenda as uploaded in the meeting record
      const agendaInfo = "agenda_uploaded_" + new Date().toISOString();
      const meeting = await storage.updateMeetingAgenda(id, agendaInfo);

      if (!meeting) {
        return res.status(404).json({ message: "Meeting not found" });
      }

      res.json({
        message: "Agenda uploaded successfully",
        meeting,
      });
    } catch (error) {
      logger.error("Failed to upload agenda", error);
      res.status(500).json({ message: "Failed to upload agenda" });
    }
  });

  // Drivers API endpoints
  app.get("/api/drivers", async (req, res) => {
    try {
      const drivers = await storage.getAllDrivers();
      res.json(drivers);
    } catch (error) {
      logger.error("Failed to get drivers", error);
      res.status(500).json({ message: "Failed to get drivers" });
    }
  });

  app.get("/api/drivers/:id", async (req, res) => {
    try {
      const id = parseInt(req.params.id);
      const driver = await storage.getDriver(id);
      if (!driver) {
        return res.status(404).json({ message: "Driver not found" });
      }
      res.json(driver);
    } catch (error) {
      logger.error("Failed to get driver", error);
      res.status(500).json({ message: "Failed to get driver" });
    }
  });

  app.post("/api/drivers", sanitizeMiddleware, async (req, res) => {
    try {
      const result = insertDriverSchema.safeParse(req.body);
      if (!result.success) {
        return res.status(400).json({ message: "Invalid driver data" });
      }
      const driver = await storage.createDriver(result.data);
      res.status(201).json(driver);
    } catch (error) {
      logger.error("Failed to create driver", error);
      res.status(500).json({ message: "Failed to create driver" });
    }
  });

  app.put("/api/drivers/:id", sanitizeMiddleware, async (req, res) => {
    try {
      const id = parseInt(req.params.id);
      const updates = req.body;
      const driver = await storage.updateDriver(id, updates);
      if (!driver) {
        return res.status(404).json({ message: "Driver not found" });
      }
      res.json(driver);
    } catch (error) {
      logger.error("Failed to update driver", error);
      res.status(500).json({ message: "Failed to update driver" });
    }
  });

  app.delete("/api/drivers/:id", async (req, res) => {
    try {
      const id = parseInt(req.params.id);
      const success = await storage.deleteDriver(id);
      if (!success) {
        return res.status(404).json({ message: "Driver not found" });
      }
      res.status(204).send();
    } catch (error) {
      logger.error("Failed to delete driver", error);
      res.status(500).json({ message: "Failed to delete driver" });
    }
  });

  // PATCH endpoint for partial driver updates (used by frontend)
  app.patch("/api/drivers/:id", sanitizeMiddleware, async (req, res) => {
    try {
      const id = parseInt(req.params.id);
      const updates = req.body;
      
      // Log the update data for debugging
      console.log(`Updating driver ${id} with data:`, JSON.stringify(updates, null, 2));
      
      // Validate that we have some updates to apply
      if (!updates || Object.keys(updates).length === 0) {
        return res.status(400).json({ message: "No updates provided" });
      }
      
      const driver = await storage.updateDriver(id, updates);
      if (!driver) {
        return res.status(404).json({ message: "Driver not found" });
      }
      
      console.log(`Driver ${id} updated successfully:`, JSON.stringify(driver, null, 2));
      res.json(driver);
    } catch (error) {
      logger.error("Failed to update driver", error);
      res.status(500).json({ message: "Failed to update driver" });
    }
  });

  // DELETE endpoint for drivers
  app.delete("/api/drivers/:id", sanitizeMiddleware, async (req, res) => {
    try {
      const id = parseInt(req.params.id);
      console.log(`Deleting driver ${id}`);
      
      const success = await storage.deleteDriver(id);
      if (!success) {
        return res.status(404).json({ message: "Driver not found" });
      }
      
      console.log(`Driver ${id} deleted successfully`);
      res.json({ message: "Driver deleted successfully" });
    } catch (error) {
      logger.error("Failed to delete driver", error);
      res.status(500).json({ message: "Failed to delete driver" });
    }
  });

  // Driver Agreements (admin access only)
  app.post("/api/driver-agreements", async (req, res) => {
    try {
      const result = insertDriverAgreementSchema.safeParse(req.body);
      if (!result.success) {
        return res
          .status(400)
          .json({ message: "Invalid driver agreement data" });
      }

      const agreement = await storage.createDriverAgreement(result.data);

      // Send notification email if available
      try {
        await sendDriverAgreementNotification(agreement);
      } catch (emailError) {
        logger.error(
          "Failed to send driver agreement notification",
          emailError,
        );
      }

      res.status(201).json(agreement);
    } catch (error) {
      logger.error("Failed to create driver agreement", error);
      res.status(500).json({ message: "Failed to create driver agreement" });
    }
  });

  // Get agenda items
  app.get("/api/agenda-items", async (req, res) => {
    try {
      const items = await storage.getAllAgendaItems();
      res.json(items);
    } catch (error) {
      logger.error("Failed to get agenda items", error);
      res.status(500).json({ message: "Failed to get agenda items" });
    }
  });

  // Get all meetings
  app.get("/api/meetings", async (req, res) => {
    try {
      const meetings = await storage.getAllMeetings();
      res.json(meetings);
    } catch (error) {
      logger.error("Failed to get meetings", error);
      res.status(500).json({ message: "Failed to get meetings" });
    }
  });

  // Get meetings by type
  app.get("/api/meetings/type/:type", async (req, res) => {
    try {
      const { type } = req.params;
      const meetings = await storage.getMeetingsByType(type);
      res.json(meetings);
    } catch (error) {
      logger.error("Failed to get meetings by type", error);
      res.status(500).json({ message: "Failed to get meetings by type" });
    }
  });

  app.post("/api/meetings/:id/upload-agenda", async (req, res) => {
    try {
      const id = parseInt(req.params.id);

      // Update the meeting with the uploaded agenda
      const updatedMeeting = await storage.updateMeetingAgenda(
        id,
        "Final agenda uploaded - agenda.docx",
      );

      if (!updatedMeeting) {
        res.status(404).json({ message: "Meeting not found" });
        return;
      }

      logger.info("Agenda file uploaded for meeting", {
        method: req.method,
        url: req.url,
        ip: req.ip,
      });

      res.json({
        success: true,
        message: "Agenda file uploaded successfully",
        filename: "agenda.docx",
        meeting: updatedMeeting,
      });
    } catch (error) {
      logger.error("Failed to upload agenda file", error);
      res.status(500).json({ message: "Failed to upload agenda file" });
    }
  });

  // Driver agreement submission route (secure, private)
  app.post("/api/driver-agreements", async (req, res) => {
    try {
      const validatedData = insertDriverAgreementSchema.parse(req.body);

      // Store in database
      const agreement = await storage.createDriverAgreement(validatedData);

      // Send email notification
      const { sendDriverAgreementNotification } = await import("./sendgrid");
      const emailSent = await sendDriverAgreementNotification(agreement);

      if (!emailSent) {
        console.warn(
          "Failed to send email notification for driver agreement:",
          agreement.id,
        );
      }

      // Return success without sensitive data
      res.json({
        success: true,
        message:
          "Driver agreement submitted successfully. You will be contacted soon.",
        id: agreement.id,
      });
    } catch (error: any) {
      console.error("Error submitting driver agreement:", error);
      res.status(500).json({ error: error.message });
    }
  });

  // Hosts API endpoints
  app.get("/api/hosts", async (req, res) => {
    try {
      const hosts = await storage.getAllHosts();
      res.json(hosts);
    } catch (error) {
      logger.error("Failed to get hosts", error);
      res.status(500).json({ message: "Failed to get hosts" });
    }
  });

  app.get("/api/hosts/:id", async (req, res) => {
    try {
      const id = parseInt(req.params.id);
      const host = await storage.getHost(id);
      if (!host) {
        return res.status(404).json({ message: "Host not found" });
      }
      res.json(host);
    } catch (error) {
      logger.error("Failed to get host", error);
      res.status(500).json({ message: "Failed to get host" });
    }
  });

  app.post("/api/hosts", requirePermission("edit_data"), async (req, res) => {
    try {
      const hostData = insertHostSchema.parse(req.body);
      const host = await storage.createHost(hostData);
      res.status(201).json(host);
    } catch (error) {
      if (error instanceof z.ZodError) {
        logger.warn("Invalid host input", { errors: error.errors, ip: req.ip });
        res
          .status(400)
          .json({ message: "Invalid host data", errors: error.errors });
      } else {
        logger.error("Failed to create host", error);
        res.status(500).json({ message: "Failed to create host" });
      }
    }
  });

  app.put("/api/hosts/:id", requirePermission("edit_data"), async (req, res) => {
    try {
      const id = parseInt(req.params.id);
      const updates = req.body;

      // Get current host info
      const currentHost = await storage.getHost(id);
      if (!currentHost) {
        return res.status(404).json({ message: "Host not found" });
      }

      console.log("Host update request:", {
        currentHostName: currentHost.name,
        newName: updates.name,
      });

      // Check if this is a location reassignment (when the host name matches an existing host)
      const allHosts = await storage.getAllHosts();
      const targetHost = allHosts.find(
        (h) =>
          h.id !== id &&
          h.name.toLowerCase().trim() === updates.name.toLowerCase().trim(),
      );

      if (targetHost) {
        console.log(
          "Reassignment detected: moving contacts from",
          currentHost.name,
          "to",
          targetHost.name,
        );

        // This is a location reassignment - merge contacts to the target host
        const contactsToMove = await storage.getHostContacts(id);
        console.log("Moving", contactsToMove.length, "contacts");

        // Update all contacts to point to the target host
        for (const contact of contactsToMove) {
          console.log(
            "Moving contact:",
            contact.name,
            "from host",
            id,
            "to host",
            targetHost.id,
          );
          await storage.updateHostContact(contact.id, {
            hostId: targetHost.id,
          });
        }

        // Update any sandwich collections that reference the old host name
        const collectionsUpdated = await storage.updateCollectionHostNames(
          currentHost.name,
          targetHost.name,
        );
        console.log(
          "Updated",
          collectionsUpdated,
          "sandwich collection records",
        );

        // Delete the original host since its contacts have been moved
        await storage.deleteHost(id);
        console.log("Deleted original host:", currentHost.name);

        // Return the target host with success message
        res.json({
          ...targetHost,
          message: `Host reassigned successfully. ${contactsToMove.length} contacts moved from "${currentHost.name}" to "${targetHost.name}".`,
        });
      } else {
        // Normal host update
        console.log("Normal host update for:", currentHost.name);
        const host = await storage.updateHost(id, updates);
        if (!host) {
          return res.status(404).json({ message: "Host not found" });
        }
        res.json(host);
      }
    } catch (error) {
      logger.error("Failed to update host", error);
      res.status(500).json({ message: "Failed to update host" });
    }
  });

  app.patch("/api/hosts/:id", async (req, res) => {
    console.log(`🔥 PATCH route hit for host ${req.params.id}`);
    try {
      const id = parseInt(req.params.id);
      const updates = req.body;

      console.log(
        "PATCH host update - ID:",
        id,
        "Updates:",
        JSON.stringify(updates, null, 2),
      );

      // Clean up any problematic timestamp fields that might be strings
      const cleanUpdates = { ...updates };
      if (cleanUpdates.createdAt) delete cleanUpdates.createdAt;
      if (cleanUpdates.updatedAt) delete cleanUpdates.updatedAt;

      console.log("Cleaned updates:", JSON.stringify(cleanUpdates, null, 2));

      const host = await storage.updateHost(id, cleanUpdates);
      if (!host) {
        console.log("Host not found in storage for ID:", id);
        return res.status(404).json({ error: "Host not found" });
      }
      console.log("Host updated successfully:", host);
      res.json(host);
    } catch (error) {
      logger.error("Failed to update host", error);
      console.error("Host update error details:", error);
      res.status(500).json({ error: "Failed to update host" });
    }
  });

  app.delete("/api/hosts/:id", async (req, res) => {
    try {
      const id = parseInt(req.params.id);
      const deleted = await storage.deleteHost(id);
      if (!deleted) {
        return res.status(404).json({ message: "Host not found" });
      }
      res.status(204).send();
    } catch (error) {
      logger.error("Failed to delete host", error);
      res.status(500).json({ message: "Failed to delete host" });
    }
  });

  // Host Contacts
  app.get("/api/host-contacts", async (req, res) => {
    try {
      // Get all host contacts across all hosts
      const hosts = await storage.getAllHosts();
      const allContacts = [];

      for (const host of hosts) {
        const contacts = await storage.getHostContacts(host.id);
        allContacts.push(...contacts);
      }

      res.json(allContacts);
    } catch (error) {
      logger.error("Failed to get all host contacts", error);
      res.status(500).json({ message: "Failed to get host contacts" });
    }
  });

  app.post("/api/host-contacts", async (req, res) => {
    try {
      const contactData = insertHostContactSchema.parse(req.body);
      const contact = await storage.createHostContact(contactData);
      res.status(201).json(contact);
    } catch (error) {
      if (error instanceof z.ZodError) {
        res
          .status(400)
          .json({ message: "Invalid host contact data", errors: error.errors });
      } else {
        logger.error("Failed to create host contact", error);
        res.status(500).json({ message: "Failed to create host contact" });
      }
    }
  });

  app.get("/api/hosts/:hostId/contacts", async (req, res) => {
    try {
      const hostId = parseInt(req.params.hostId);
      const contacts = await storage.getHostContacts(hostId);
      res.json(contacts);
    } catch (error) {
      logger.error("Failed to get host contacts", error);
      res.status(500).json({ message: "Failed to get host contacts" });
    }
  });

  app.put("/api/host-contacts/:id", async (req, res) => {
    try {
      const id = parseInt(req.params.id);
      const updates = req.body;
      const updatedContact = await storage.updateHostContact(id, updates);
      if (!updatedContact) {
        return res.status(404).json({ message: "Host contact not found" });
      }
      res.json(updatedContact);
    } catch (error) {
      logger.error("Failed to update host contact", error);
      res.status(500).json({ message: "Failed to update host contact" });
    }
  });

  app.patch("/api/host-contacts/:id", async (req, res) => {
    try {
      const id = parseInt(req.params.id);
      const updates = req.body;
      const updatedContact = await storage.updateHostContact(id, updates);
      if (!updatedContact) {
        return res.status(404).json({ message: "Host contact not found" });
      }
      res.json(updatedContact);
    } catch (error) {
      logger.error("Failed to update host contact", error);
      res.status(500).json({ message: "Failed to update host contact" });
    }
  });

  app.delete("/api/host-contacts/:id", async (req, res) => {
    try {
      const id = parseInt(req.params.id);
      const deleted = await storage.deleteHostContact(id);
      if (!deleted) {
        return res.status(404).json({ message: "Host contact not found" });
      }
      res.status(204).send();
    } catch (error) {
      logger.error("Failed to delete host contact", error);
      res.status(500).json({ message: "Failed to delete host contact" });
    }
  });

  // Optimized endpoint to get all hosts with their contacts in one call
  app.get("/api/hosts-with-contacts", async (req, res) => {
    try {
      const hostsWithContacts = await storage.getAllHostsWithContacts();
      res.json(hostsWithContacts);
    } catch (error) {
      logger.error("Failed to fetch hosts with contacts", error);
      res.status(500).json({ message: "Failed to fetch hosts with contacts" });
    }
  });

  // Get collections by host name
  app.get("/api/collections-by-host/:hostName", async (req, res) => {
    try {
      const hostName = decodeURIComponent(req.params.hostName);
      const collections = await storage.getAllSandwichCollections();

      // Filter collections by host name (case insensitive)
      const hostCollections = collections.filter(
        (collection) =>
          collection.hostName.toLowerCase() === hostName.toLowerCase(),
      );

      res.json(hostCollections);
    } catch (error) {
      logger.error("Failed to fetch collections by host", error);
      res.status(500).json({ message: "Failed to fetch collections by host" });
    }
  });

  // Recipients
  app.get("/api/recipients", async (req, res) => {
    try {
      const recipients = await storage.getAllRecipients();
      res.json(recipients);
    } catch (error) {
      logger.error("Failed to fetch recipients", error);
      res.status(500).json({ message: "Failed to fetch recipients" });
    }
  });

  app.post("/api/recipients", async (req, res) => {
    try {
      const recipientData = insertRecipientSchema.parse(req.body);
      const recipient = await storage.createRecipient(recipientData);
      res.status(201).json(recipient);
    } catch (error) {
      logger.error("Failed to create recipient", error);
      res.status(400).json({ message: "Invalid recipient data" });
    }
  });

  app.put("/api/recipients/:id", async (req, res) => {
    try {
      const id = parseInt(req.params.id);
      const updates = req.body;
      const updatedRecipient = await storage.updateRecipient(id, updates);
      if (!updatedRecipient) {
        return res.status(404).json({ message: "Recipient not found" });
      }
      res.json(updatedRecipient);
    } catch (error) {
      logger.error("Failed to update recipient", error);
      res.status(500).json({ message: "Failed to update recipient" });
    }
  });

  app.patch("/api/recipients/:id", async (req, res) => {
    try {
      const id = parseInt(req.params.id);
      const updates = req.body;
      const updatedRecipient = await storage.updateRecipient(id, updates);
      if (!updatedRecipient) {
        return res.status(404).json({ message: "Recipient not found" });
      }
      res.json(updatedRecipient);
    } catch (error) {
      logger.error("Failed to update recipient", error);
      res.status(500).json({ message: "Failed to update recipient" });
    }
  });

  app.delete("/api/recipients/:id", async (req, res) => {
    try {
      const id = parseInt(req.params.id);
      const deleted = await storage.deleteRecipient(id);
      if (!deleted) {
        return res.status(404).json({ message: "Recipient not found" });
      }
      res.status(204).send();
    } catch (error) {
      logger.error("Failed to delete recipient", error);
      res.status(500).json({ message: "Failed to delete recipient" });
    }
  });

  // General Contacts
  app.get("/api/contacts", async (req, res) => {
    try {
      const contacts = await storage.getAllContacts();
      res.json(contacts);
    } catch (error) {
      logger.error("Failed to fetch contacts", error);
      res.status(500).json({ message: "Failed to fetch contacts" });
    }
  });

  app.post("/api/contacts", async (req, res) => {
    try {
      const contactData = insertContactSchema.parse(req.body);
      const contact = await storage.createContact(contactData);
      res.status(201).json(contact);
    } catch (error) {
      logger.error("Failed to create contact", error);
      res.status(400).json({ message: "Invalid contact data" });
    }
  });

  app.put("/api/contacts/:id", async (req, res) => {
    try {
      const id = parseInt(req.params.id);
      const updates = req.body;
      const updatedContact = await storage.updateContact(id, updates);
      if (!updatedContact) {
        return res.status(404).json({ message: "Contact not found" });
      }
      res.json(updatedContact);
    } catch (error) {
      logger.error("Failed to update contact", error);
      res.status(500).json({ message: "Failed to update contact" });
    }
  });

  app.patch("/api/contacts/:id", async (req, res) => {
    try {
      const id = parseInt(req.params.id);
      const updates = req.body;
      const updatedContact = await storage.updateContact(id, updates);
      if (!updatedContact) {
        return res.status(404).json({ message: "Contact not found" });
      }
      res.json(updatedContact);
    } catch (error) {
      logger.error("Failed to update contact", error);
      res.status(500).json({ message: "Failed to update contact" });
    }
  });

  app.delete("/api/contacts/:id", async (req, res) => {
    try {
      const id = parseInt(req.params.id);
      const deleted = await storage.deleteContact(id);
      if (!deleted) {
        return res.status(404).json({ message: "Contact not found" });
      }
      res.status(204).send();
    } catch (error) {
      logger.error("Failed to delete contact", error);
      res.status(500).json({ message: "Failed to delete contact" });
    }
  });

  // Import recipients from CSV/XLSX
  app.post(
    "/api/recipients/import",
    importUpload.single("file"),
    async (req, res) => {
      try {
        if (!req.file) {
          return res.status(400).json({ message: "No file uploaded" });
        }

        const fileExtension = req.file.originalname
          .toLowerCase()
          .split(".")
          .pop();
        let records: any[] = [];

        if (fileExtension === "csv") {
          // Parse CSV
          const csvContent = req.file.buffer.toString("utf-8");
          const { parse } = await import("csv-parse/sync");
          records = parse(csvContent, {
            columns: true,
            skip_empty_lines: true,
            trim: true,
          });
        } else if (fileExtension === "xlsx" || fileExtension === "xls") {
          // Parse Excel
          const XLSX = await import("xlsx");
          const workbook = XLSX.read(req.file.buffer, { type: "buffer" });
          const sheetName = workbook.SheetNames[0];
          const sheet = workbook.Sheets[sheetName];
          records = XLSX.utils.sheet_to_json(sheet);
        } else {
          return res.status(400).json({ message: "Unsupported file format" });
        }

        let imported = 0;
        let skipped = 0;
        const errors: string[] = [];

        for (const record of records) {
          try {
            // Normalize column names (case-insensitive)
            const normalizedRecord: any = {};
            Object.keys(record).forEach((key) => {
              const normalizedKey = key.toLowerCase().trim();
              normalizedRecord[normalizedKey] = record[key];
            });

            // Required fields validation - support more column variations
            const name =
              normalizedRecord.name ||
              normalizedRecord["recipient name"] ||
              normalizedRecord["full name"] ||
              normalizedRecord["organization"] ||
              normalizedRecord["org"] ||
              normalizedRecord["client name"];
            const phone =
              normalizedRecord.phone ||
              normalizedRecord["phone number"] ||
              normalizedRecord["mobile"] ||
              normalizedRecord["phone#"] ||
              normalizedRecord["contact phone"];

            if (!name || !phone) {
              errors.push(
                `Row skipped: Missing required fields (name: "${name}", phone: "${phone}")`,
              );
              skipped++;
              continue;
            }

            // Skip empty rows
            if (!String(name).trim() || !String(phone).trim()) {
              skipped++;
              continue;
            }

            // Optional fields with defaults
            const email =
              normalizedRecord.email ||
              normalizedRecord["email address"] ||
              null;
            const address =
              normalizedRecord.address || normalizedRecord.location || null;
            const preferences =
              normalizedRecord.preferences ||
              normalizedRecord.notes ||
              normalizedRecord.dietary ||
              normalizedRecord["sandwich type"] ||
              normalizedRecord["weekly estimate"] ||
              normalizedRecord["tsp contact"] ||
              null;
            const status = normalizedRecord.status || "active";

            // Check for duplicate (by phone number)
            const existingRecipients = await storage.getAllRecipients();
            const phoneToCheck = String(phone).trim().replace(/\D/g, ""); // Remove non-digits for comparison
            const isDuplicate = existingRecipients.some((r) => {
              const existingPhone = r.phone.replace(/\D/g, "");
              return existingPhone === phoneToCheck;
            });

            if (isDuplicate) {
              errors.push(
                `Row skipped: Duplicate phone number "${phoneToCheck}"`,
              );
              skipped++;
              continue;
            }

            // Create recipient
            await storage.createRecipient({
              name: String(name).trim(),
              phone: phoneToCheck,
              email: email ? String(email).trim() : null,
              address: address ? String(address).trim() : null,
              preferences: preferences ? String(preferences).trim() : null,
              status:
                String(status).toLowerCase() === "inactive"
                  ? "inactive"
                  : "active",
            });

            imported++;
          } catch (error) {
            console.error("Import error:", error);
            errors.push(
              `Row skipped: ${error instanceof Error ? error.message : "Unknown error"}`,
            );
            skipped++;
          }
        }

        res.json({
          imported,
          skipped,
          total: records.length,
          errors: errors.slice(0, 10), // Limit error messages
        });
      } catch (error) {
        logger.error("Failed to import recipients", error);
        res.status(500).json({ message: "Failed to process import file" });
      }
    },
  );

  // Import host and driver contacts from Excel/CSV
  app.post(
    "/api/import-contacts",
    importUpload.single("file"),
    async (req, res) => {
      try {
        if (!req.file) {
          return res.status(400).json({ message: "No file uploaded" });
        }

        const fileExtension = req.file.originalname
          .toLowerCase()
          .split(".")
          .pop();
        let records: any[] = [];

        if (fileExtension === "csv") {
          // Parse CSV
          const csvContent = req.file.buffer.toString("utf-8");
          const { parse } = await import("csv-parse/sync");
          records = parse(csvContent, {
            columns: true,
            skip_empty_lines: true,
            trim: true,
          });
        } else if (fileExtension === "xlsx" || fileExtension === "xls") {
          // Parse Excel
          const XLSX = await import("xlsx");
          const workbook = XLSX.read(req.file.buffer, { type: "buffer" });
          const sheetName = workbook.SheetNames[0];
          const sheet = workbook.Sheets[sheetName];
          const rawData = XLSX.utils.sheet_to_json(sheet, { defval: "" });

          // Handle Excel files where headers are in the first data row
          if (rawData.length > 0) {
            const firstRow = rawData[0];
            const hasGenericHeaders = Object.keys(firstRow).some((key) =>
              key.startsWith("__EMPTY"),
            );

            if (hasGenericHeaders && rawData.length > 1) {
              // Use the first row as headers and map the rest of the data
              const headers = Object.values(firstRow) as string[];
              records = rawData.slice(1).map((row) => {
                const mappedRow: any = {};
                const values = Object.values(row) as string[];
                headers.forEach((header, index) => {
                  if (header && header.trim()) {
                    mappedRow[header.trim()] = values[index] || "";
                  }
                });
                return mappedRow;
              });
            } else {
              records = rawData;
            }
          }
        } else {
          return res.status(400).json({ message: "Unsupported file format" });
        }

        let hostsCreated = 0;
        let contactsImported = 0;
        let skipped = 0;
        const errors: string[] = [];

        // Process each record from the Excel file
        for (const record of records) {
          try {
            // Normalize field names (case-insensitive)
            const normalizedRecord: any = {};
            Object.keys(record).forEach((key) => {
              normalizedRecord[key.toLowerCase().trim()] = record[key];
            });

            // Extract host/location information from your Excel structure
            const hostName =
              normalizedRecord.area ||
              normalizedRecord.location ||
              normalizedRecord.host ||
              normalizedRecord["host location"] ||
              normalizedRecord.site ||
              normalizedRecord.venue;

            // Extract contact information - combine first and last name
            const firstName =
              normalizedRecord["first name"] ||
              normalizedRecord.firstname ||
              "";
            const lastName =
              normalizedRecord["last name"] || normalizedRecord.lastname || "";
            const contactName =
              `${firstName} ${lastName}`.trim() ||
              normalizedRecord.name ||
              normalizedRecord["contact name"] ||
              normalizedRecord["driver name"] ||
              normalizedRecord["volunteer name"];

            const phone =
              normalizedRecord.phone ||
              normalizedRecord["phone number"] ||
              normalizedRecord.mobile ||
              normalizedRecord.cell;

            const email =
              normalizedRecord.email ||
              normalizedRecord["email address"] ||
              null;

            const role =
              normalizedRecord.role ||
              normalizedRecord.position ||
              normalizedRecord.type ||
              "Host/Driver";

            // Skip if missing essential data
            if (!hostName || !contactName || !phone) {
              skipped++;
              continue;
            }

            // Find or create host
            const existingHosts = await storage.getAllHosts();
            let host = existingHosts.find(
              (h) =>
                h.name.toLowerCase().trim() ===
                String(hostName).toLowerCase().trim(),
            );

            if (!host) {
              // Create new host
              host = await storage.createHost({
                name: String(hostName).trim(),
                address: normalizedRecord.address || null,
                status: "active",
                notes: null,
              });
              hostsCreated++;
            }

            // Clean phone number
            const cleanPhone = String(phone).trim().replace(/\D/g, "");
            if (cleanPhone.length < 10) {
              errors.push(`Skipped ${contactName}: Invalid phone number`);
              skipped++;
              continue;
            }

            // Check for duplicate contact
            const existingContacts = await storage.getHostContacts(host.id);
            const isDuplicate = existingContacts.some(
              (c) => c.phone.replace(/\D/g, "") === cleanPhone,
            );

            if (isDuplicate) {
              errors.push(`Skipped ${contactName}: Duplicate phone number`);
              skipped++;
              continue;
            }

            // Create host contact
            await storage.createHostContact({
              hostId: host.id,
              name: String(contactName).trim(),
              role: String(role).trim(),
              phone: cleanPhone,
              email: email ? String(email).trim() : null,
              isPrimary: false, // Can be updated manually later
              notes: normalizedRecord.notes || null,
            });

            contactsImported++;
          } catch (error) {
            errors.push(
              `Error processing record: ${error instanceof Error ? error.message : "Unknown error"}`,
            );
            skipped++;
          }
        }

        res.json({
          message: "Import completed",
          imported: contactsImported,
          hosts: hostsCreated,
          skipped,
          total: records.length,
          errors: errors.slice(0, 10), // Limit error messages
        });
      } catch (error) {
        logger.error("Failed to import contacts", error);
        res.status(500).json({ message: "Failed to process import file" });
      }
    },
  );

  // Collection statistics for bulk data manager
  app.get("/api/collection-stats", async (req, res) => {
    try {
      const totalRecords = await storage.getSandwichCollectionsCount();
      const allCollections = await storage.getAllSandwichCollections();

      // Count mapped vs unmapped records based on host assignment
      const hosts = await storage.getAllHosts();
      const hostNames = new Set(hosts.map((h) => h.name));

      let mappedRecords = 0;
      let unmappedRecords = 0;

      for (const collection of allCollections) {
        // Consider "groups" as mapped hosts
        if (
          hostNames.has(collection.hostName) ||
          collection.hostName.toLowerCase().includes("group")
        ) {
          mappedRecords++;
        } else {
          unmappedRecords++;
        }
      }

      res.json({
        totalRecords: Number(totalRecords),
        processedRecords: Number(totalRecords),
        mappedRecords,
        unmappedRecords,
      });
    } catch (error) {
      res
        .status(500)
        .json({ message: "Failed to fetch collection statistics" });
    }
  });

  // Host mapping statistics
  app.get("/api/host-mapping-stats", async (req, res) => {
    try {
      const allCollections = await storage.getAllSandwichCollections();
      const hosts = await storage.getAllHosts();
      const hostNames = new Set(hosts.map((h) => h.name));

      // Group collections by host name and count them
      const hostCounts = new Map<string, number>();

      for (const collection of allCollections) {
        const count = hostCounts.get(collection.hostName) || 0;
        hostCounts.set(collection.hostName, count + 1);
      }

      // Convert to array with mapping status
      // Consider "groups" as mapped hosts
      const mappingStats = Array.from(hostCounts.entries())
        .map(([hostName, count]) => ({
          hostName,
          count,
          mapped:
            hostNames.has(hostName) || hostName.toLowerCase().includes("group"),
        }))
        .sort((a, b) => b.count - a.count); // Sort by count descending

      res.json(mappingStats);
    } catch (error) {
      res
        .status(500)
        .json({ message: "Failed to fetch host mapping statistics" });
    }
  });

  // Register project routes
  const { projectsRoutes } = await import("./routes/projects");
  app.use("/api", projectsRoutes);

  // Static file serving for documents
  app.use("/documents", express.static("public/documents"));

  // Add data management routes
  app.use("/api/data", dataManagementRoutes);

  // Global search endpoint
  app.get("/api/search", async (req, res) => {
    try {
      const { q: query, type, limit = "50" } = req.query;

      if (!query || typeof query !== "string") {
        return res.status(400).json({ error: "Query parameter is required" });
      }

      const searchLimit = Math.min(parseInt(limit as string) || 50, 200);

      if (type && typeof type === "string") {
        // Type-specific search
        let results: any[] = [];
        switch (type) {
          case "collections":
            results = await SearchEngine.searchCollections(
              query,
              {},
              searchLimit,
            );
            break;
          case "hosts":
            results = await SearchEngine.searchHosts(query, {}, searchLimit);
            break;
          case "projects":
            results = await SearchEngine.searchProjects(query, {}, searchLimit);
            break;
          case "contacts":
            results = await SearchEngine.searchContacts(query, searchLimit);
            break;
          default:
            return res.status(400).json({ error: "Invalid search type" });
        }
        res.json({ results, type });
      } else {
        // Global search
        const result = await SearchEngine.globalSearch(query, {}, searchLimit);
        res.json(result);
      }
    } catch (error) {
      logger.error("Search failed:", error);
      res.status(500).json({ error: "Search failed" });
    }
  });

  // Search suggestions endpoint
  app.get("/api/search/suggestions", async (req, res) => {
    try {
      const { q: query, type } = req.query;

      if (!query || typeof query !== "string") {
        return res.status(400).json({ suggestions: [] });
      }

      const suggestions = await SearchEngine.getSearchSuggestions(
        query,
        type as "collection" | "host" | "project" | "contact" | undefined,
      );

      res.json({ suggestions });
    } catch (error) {
      logger.error("Search suggestions failed:", error);
      res.status(500).json({ suggestions: [] });
    }
  });

  // Reporting and Analytics Routes

  // Generate report
  app.post("/api/reports/generate", async (req, res) => {
    try {
      const reportData = await ReportGenerator.generateReport(req.body);

      // Store report for download (in production, this would use cloud storage)
      const reportId = Date.now().toString();
      reportData.id = reportId;

      // Cache the report for 24 hours using the reports cache
      const reportsCache = CacheManager.getCache("reports", {
        maxSize: 100,
        ttl: 24 * 60 * 60 * 1000,
      });
      reportsCache.set(`report:${reportId}`, reportData);

      res.json(reportData);
    } catch (error) {
      console.error("Report generation failed:", error);
      res.status(500).json({ error: "Failed to generate report" });
    }
  });

  // Download report
  app.get("/api/reports/download/:id", async (req, res) => {
    try {
      const reportId = req.params.id;
      const reportsCache = CacheManager.getCache("reports", {
        maxSize: 100,
        ttl: 24 * 60 * 60 * 1000,
      });
      const reportData = reportsCache.get(`report:${reportId}`);

      if (!reportData) {
        return res.status(404).json({ error: "Report not found or expired" });
      }

      const format = reportData.metadata.format || "json";

      res.setHeader(
        "Content-Disposition",
        `attachment; filename="report-${reportId}.${format}"`,
      );

      if (format === "csv") {
        res.setHeader("Content-Type", "text/csv");
        // Convert to CSV format
        if (Array.isArray(reportData.data)) {
          const csvHeader = Object.keys(reportData.data[0] || {}).join(",");
          const csvRows = reportData.data.map((row) =>
            Object.values(row)
              .map((val) => `"${val}"`)
              .join(","),
          );
          res.send([csvHeader, ...csvRows].join("\n"));
        } else {
          res.send("No data available");
        }
      } else if (format === "pdf") {
        try {
          // Import PDFDocument from pdfkit using dynamic import  
          const PDFKit = await import('pdfkit');
          const PDFDocument = PDFKit.default;
          
          // Verify PDFDocument is a constructor
          if (typeof PDFDocument !== 'function') {
            throw new Error('PDFDocument is not a constructor');
          }
          
          const doc = new PDFDocument();
          
          // Set response headers for PDF
          res.setHeader("Content-Type", "application/pdf");
          res.setHeader(
            "Content-Disposition",
            `attachment; filename="report-${reportId}.pdf"`,
          );

          // Pipe the PDF to the response
          doc.pipe(res);

          // Add content to PDF
          let yPosition = 50;

          // Title
          doc.fontSize(20).font('Helvetica-Bold');
          doc.text(reportData.metadata.title, 50, yPosition);
          yPosition += 40;

          // Metadata
          doc.fontSize(10).font('Helvetica');
          doc.text(`Generated: ${new Date(reportData.metadata.generatedAt).toLocaleString()}`, 50, yPosition);
          yPosition += 15;
          doc.text(`Date Range: ${reportData.metadata.dateRange}`, 50, yPosition);
          yPosition += 15;
          doc.text(`Total Records: ${reportData.metadata.totalRecords}`, 50, yPosition);
          yPosition += 30;

          // Executive Summary
          doc.fontSize(16).font('Helvetica-Bold');
          doc.text('Executive Summary', 50, yPosition);
          yPosition += 25;

          doc.fontSize(12).font('Helvetica');
          doc.text(`Total Sandwiches: ${reportData.summary.totalSandwiches?.toLocaleString() || 0}`, 50, yPosition);
          yPosition += 18;
          doc.text(`Total Collection Entries: ${reportData.metadata.totalRecords}`, 50, yPosition);
          yPosition += 18;
          // Calculate unique hosts from the data
          const uniqueHosts = Array.isArray(reportData.data) 
            ? new Set(reportData.data.map(item => item.hostName).filter(Boolean)).size 
            : reportData.summary.totalHosts || 0;
          doc.text(`Unique Host Locations: ${uniqueHosts}`, 50, yPosition);
          yPosition += 18;
          doc.text(`Date Range Covered: ${reportData.metadata.dateRange}`, 50, yPosition);
          yPosition += 18;
          
          // Calculate averages if we have data
          if (Array.isArray(reportData.data) && reportData.data.length > 0) {
            const totalSandwiches = reportData.data.reduce((sum, record) => {
              const individual = record.individualSandwiches || 0;
              const group = record.groupSandwiches || record.groupCollections || 0;
              return sum + individual + group;
            }, 0);
            const avgPerCollection = Math.round(totalSandwiches / reportData.data.length);
            doc.text(`Average Sandwiches per Collection: ${avgPerCollection}`, 50, yPosition);
            yPosition += 18;
          }
          
          yPosition += 15;

          // Top Performers
          if (reportData.summary.topPerformers?.length > 0) {
            doc.fontSize(16).font('Helvetica-Bold');
            doc.text('Top Performers', 50, yPosition);
            yPosition += 25;

            doc.fontSize(10).font('Helvetica');
            reportData.summary.topPerformers.slice(0, 10).forEach((performer) => {
              doc.text(`${performer.name}: ${performer.value?.toLocaleString() || '0'} sandwiches`, 50, yPosition);
              yPosition += 15;
            });
            yPosition += 20;
          }

          // Data summary (first 20 records for space)
          if (Array.isArray(reportData.data) && reportData.data.length > 0) {
            // Check if we need a new page
            if (yPosition > 650) {
              doc.addPage();
              yPosition = 50;
            }

            doc.fontSize(16).font('Helvetica-Bold');
            doc.text('Sample Data Records', 50, yPosition);
            yPosition += 25;

            doc.fontSize(9).font('Helvetica');
            const sampleData = reportData.data.slice(0, 20);
            
            sampleData.forEach((record, index) => {
              if (yPosition > 720) {
                doc.addPage();
                yPosition = 50;
              }
              
              // Handle date conversion properly
              let date = 'Invalid Date';
              try {
                if (record.collectionDate || record.date) {
                  const dateStr = record.collectionDate || record.date;
                  const parsedDate = new Date(dateStr);
                  if (!isNaN(parsedDate.getTime())) {
                    date = parsedDate.toLocaleDateString();
                  }
                }
              } catch (e) {
                console.warn('Date parsing error for record:', record);
              }
              
              const individual = record.individualSandwiches || 0;
              const group = record.groupSandwiches || record.groupCollections || 0;
              const total = individual + group;
              
              let recordText = `${index + 1}. ${date} | ${record.hostName || 'Group Collection'} | `;
              recordText += `Individual: ${individual}, Group: ${group}, Total: ${total}`;
              if (record.notes) recordText += ` | Notes: ${record.notes.substring(0, 50)}${record.notes.length > 50 ? '...' : ''}`;
              
              doc.text(recordText, 50, yPosition);
              yPosition += 12;
            });

            if (reportData.data.length > 20) {
              yPosition += 10;
              doc.fontSize(10).font('Helvetica-Oblique');
              doc.text(`Note: Showing first 20 of ${reportData.data.length} total records. Download CSV format for complete data.`, 50, yPosition);
            }
            
            yPosition += 30;
          }
          
          // Add a comprehensive data table if we have space
          if (Array.isArray(reportData.data) && reportData.data.length > 0 && yPosition < 600) {
            if (yPosition > 650) {
              doc.addPage();
              yPosition = 50;
            }
            
            doc.fontSize(14).font('Helvetica-Bold');
            doc.text('Collection Summary Table', 50, yPosition);
            yPosition += 25;
            
            // Table headers
            doc.fontSize(9).font('Helvetica-Bold');
            doc.text('Date', 50, yPosition);
            doc.text('Host/Group', 120, yPosition);
            doc.text('Individual', 280, yPosition);
            doc.text('Group', 340, yPosition);
            doc.text('Total', 400, yPosition);
            doc.text('Notes', 450, yPosition);
            yPosition += 15;
            
            // Line under headers
            doc.moveTo(50, yPosition).lineTo(550, yPosition).stroke();
            yPosition += 10;
            
            // Table data (first 15 records for space)
            doc.fontSize(8).font('Helvetica');
            const tableData = reportData.data.slice(0, 15);
            
            tableData.forEach((record, index) => {
              if (yPosition > 720) {
                doc.addPage();
                yPosition = 50;
                
                // Reprint headers on new page
                doc.fontSize(9).font('Helvetica-Bold');
                doc.text('Date', 50, yPosition);
                doc.text('Host/Group', 120, yPosition);
                doc.text('Individual', 280, yPosition);
                doc.text('Group', 340, yPosition);
                doc.text('Total', 400, yPosition);
                doc.text('Notes', 450, yPosition);
                yPosition += 15;
                doc.moveTo(50, yPosition).lineTo(550, yPosition).stroke();
                yPosition += 10;
                doc.fontSize(8).font('Helvetica');
              }
              
              // Handle date conversion properly
              let date = 'Invalid Date';
              try {
                if (record.collectionDate || record.date) {
                  const dateStr = record.collectionDate || record.date;
                  const parsedDate = new Date(dateStr);
                  if (!isNaN(parsedDate.getTime())) {
                    date = parsedDate.toLocaleDateString();
                  }
                }
              } catch (e) {
                console.warn('Date parsing error for record:', record);
              }
              
              const individual = record.individualSandwiches || 0;
              const group = record.groupSandwiches || record.groupCollections || 0;
              const total = individual + group;
              const hostName = (record.hostName || 'Group Collection').substring(0, 20);
              const notes = (record.notes || '').substring(0, 15);
              
              doc.text(date, 50, yPosition);
              doc.text(hostName, 120, yPosition);
              doc.text(individual.toString(), 290, yPosition);
              doc.text(group.toString(), 350, yPosition);
              doc.text(total.toString(), 410, yPosition);
              doc.text(notes, 450, yPosition);
              yPosition += 12;
            });
          }

          // Footer
          const pages = doc.bufferedPageRange();
          for (let i = 0; i < pages.count; i++) {
            doc.switchToPage(i);
            doc.fontSize(8).font('Helvetica');
            doc.text(`Page ${i + 1} of ${pages.count}`, 50, doc.page.height - 30);
            doc.text('The Sandwich Project - Report', doc.page.width - 200, doc.page.height - 30);
          }

          // Finalize the PDF
          doc.end();

        } catch (error) {
          console.error('PDF generation error:', error);
          // Fallback to enhanced CSV if PDF fails
          res.setHeader("Content-Type", "text/csv");
          res.setHeader(
            "Content-Disposition",
            `attachment; filename="report-${reportId}.csv"`,
          );

          let csvContent = `# THE SANDWICH PROJECT - ${reportData.metadata.title}\n`;
          csvContent += `# Generated: ${new Date(reportData.metadata.generatedAt).toLocaleString()}\n`;
          csvContent += `# Date Range: ${reportData.metadata.dateRange}\n`;
          csvContent += `# Total Records: ${reportData.metadata.totalRecords}\n\n`;

          if (Array.isArray(reportData.data) && reportData.data.length > 0) {
            const headers = Object.keys(reportData.data[0]);
            csvContent += headers.join(',') + '\n';
            reportData.data.forEach(row => {
              const values = headers.map(h => `"${row[h] || ''}"`);
              csvContent += values.join(',') + '\n';
            });
          }

          res.send(csvContent);
        }
      } else {
        res.setHeader("Content-Type", "application/json");
        res.json(reportData);
      }
    } catch (error) {
      console.error("Report download failed:", error);
      res.status(500).json({ error: "Failed to download report" });
    }
  });

  // Schedule report
  app.post("/api/reports/schedule", async (req, res) => {
    try {
      const { config, schedule } = req.body;
      const scheduledReport = await ReportGenerator.scheduleReport(
        config,
        schedule,
      );

      res.json(scheduledReport);
    } catch (error) {
      console.error("Report scheduling failed:", error);
      res.status(500).json({ error: "Failed to schedule report" });
    }
  });

  // Get scheduled reports
  app.get("/api/reports/scheduled", async (req, res) => {
    try {
      // In production, this would fetch from database
      const reportsCache = CacheManager.getCache("reports", {
        maxSize: 100,
        ttl: 24 * 60 * 60 * 1000,
      });
      const scheduledReports = reportsCache.get("scheduled_reports") || [];
      res.json(scheduledReports);
    } catch (error) {
      console.error("Failed to fetch scheduled reports:", error);
      res.status(500).json({ error: "Failed to fetch scheduled reports" });
    }
  });

  // Get recent reports
  app.get("/api/reports/recent", async (req, res) => {
    try {
      // In production, this would fetch from database
      const recentReports = [];
      res.json(recentReports);
    } catch (error) {
      console.error("Failed to fetch recent reports:", error);
      res.status(500).json({ error: "Failed to fetch recent reports" });
    }
  });

  // Email notification routes

  // Send test email
  app.post("/api/notifications/test", async (req, res) => {
    try {
      const { to, template, variables } = req.body;

      const success = await EmailService.sendEmail({
        to,
        template,
        variables,
      });

      res.json({
        success,
        message: success ? "Email sent successfully" : "Email sending failed",
      });
    } catch (error) {
      console.error("Test email failed:", error);
      res.status(500).json({ error: "Failed to send test email" });
    }
  });

  // Get available email templates
  app.get("/api/notifications/templates", async (req, res) => {
    try {
      const templates = EmailService.getAvailableTemplates();
      res.json(templates);
    } catch (error) {
      console.error("Failed to fetch email templates:", error);
      res.status(500).json({ error: "Failed to fetch email templates" });
    }
  });

  // Send milestone notification
  app.post("/api/notifications/milestone", async (req, res) => {
    try {
      const { milestone, recipients } = req.body;

      const success = await EmailService.sendMilestoneNotification(
        milestone,
        recipients,
      );

      res.json({
        success,
        message: success
          ? "Milestone notification sent"
          : "Failed to send notification",
      });
    } catch (error) {
      console.error("Milestone notification failed:", error);
      res.status(500).json({ error: "Failed to send milestone notification" });
    }
  });

  // Send project deadline reminder
  app.post("/api/notifications/deadline-reminder", async (req, res) => {
    try {
      const { project, recipients } = req.body;

      const success = await EmailService.sendProjectDeadlineReminder(
        project,
        recipients,
      );

      res.json({
        success,
        message: success ? "Deadline reminder sent" : "Failed to send reminder",
      });
    } catch (error) {
      console.error("Deadline reminder failed:", error);
      res.status(500).json({ error: "Failed to send deadline reminder" });
    }
  });

  // Send weekly summary
  app.post("/api/notifications/weekly-summary", async (req, res) => {
    try {
      const { summaryData, recipients } = req.body;

      const success = await EmailService.sendWeeklySummary(
        summaryData,
        recipients,
      );

      res.json({
        success,
        message: success ? "Weekly summary sent" : "Failed to send summary",
      });
    } catch (error) {
      console.error("Weekly summary failed:", error);
      res.status(500).json({ error: "Failed to send weekly summary" });
    }
  });

  // Version Control API Routes
  app.get(
    "/api/version-control/:entityType/:entityId/history",
    async (req, res) => {
      try {
        const { entityType, entityId } = req.params;
        const history = await VersionControl.getVersionHistory(
          entityType as any,
          parseInt(entityId),
        );
        res.json(history);
      } catch (error) {
        res.status(500).json({ error: error.message });
      }
    },
  );

  app.get(
    "/api/version-control/:entityType/:entityId/version/:version",
    async (req, res) => {
      try {
        const { entityType, entityId, version } = req.params;
        const versionData = await VersionControl.getVersion(
          entityType as any,
          parseInt(entityId),
          parseInt(version),
        );
        if (!versionData) {
          return res.status(404).json({ error: "Version not found" });
        }
        res.json(versionData);
      } catch (error) {
        res.status(500).json({ error: error.message });
      }
    },
  );

  app.post(
    "/api/version-control/:entityType/:entityId/restore/:version",
    async (req, res) => {
      try {
        const { entityType, entityId, version } = req.params;
        const userId = req.user?.claims?.sub;

        const success = await VersionControl.restoreVersion(
          entityType as any,
          parseInt(entityId),
          parseInt(version),
          userId,
        );

        if (success) {
          res.json({ success: true, message: "Version restored successfully" });
        } else {
          res.status(400).json({ error: "Failed to restore version" });
        }
      } catch (error) {
        res.status(500).json({ error: error.message });
      }
    },
  );

  app.get(
    "/api/version-control/:entityType/:entityId/compare/:version1/:version2",
    async (req, res) => {
      try {
        const { entityType, entityId, version1, version2 } = req.params;
        const comparison = await VersionControl.compareVersions(
          entityType as any,
          parseInt(entityId),
          parseInt(version1),
          parseInt(version2),
        );
        res.json(comparison);
      } catch (error) {
        res.status(500).json({ error: error.message });
      }
    },
  );

  app.post("/api/version-control/changeset", async (req, res) => {
    try {
      const userId = req.user?.claims?.sub;
      const result = await VersionControl.createChangeset({
        ...req.body,
        userId,
      });
      res.json(result);
    } catch (error) {
      res.status(500).json({ error: error.message });
    }
  });

  app.get("/api/version-control/stats", async (req, res) => {
    try {
      const { entityType, userId, startDate, endDate } = req.query;
      const stats = await VersionControl.getChangeStats(
        entityType as any,
        userId as string,
        startDate ? new Date(startDate as string) : undefined,
        endDate ? new Date(endDate as string) : undefined,
      );
      res.json(stats);
    } catch (error) {
      res.status(500).json({ error: error.message });
    }
  });

  app.get("/api/version-control/export", async (req, res) => {
    try {
      const { entityType, entityId } = req.query;
      const history = await VersionControl.exportVersionHistory(
        entityType as any,
        entityId ? parseInt(entityId as string) : undefined,
      );
      res.json(history);
    } catch (error) {
      res.status(500).json({ error: error.message });
    }
  });

  // Integration API Routes for external systems
  app.get("/api/integration/summary", async (req, res) => {
    try {
      const stats = await storage.getCollectionStats();
      const hosts = await storage.getAllHosts();
      const projects = await storage.getAllProjects();

      const summary = {
        totalSandwiches: stats.totalSandwiches,
        totalHosts: hosts.length,
        activeHosts: hosts.filter((h) => h.status === "active").length,
        totalProjects: projects.length,
        activeProjects: projects.filter((p) => p.status === "in_progress")
          .length,
        lastUpdated: new Date().toISOString(),
      };

      res.json(summary);
    } catch (error) {
      res.status(500).json({ error: error.message });
    }
  });

  app.get("/api/integration/collections/recent", async (req, res) => {
    try {
      const limit = parseInt(req.query.limit as string) || 10;
      const collections = await storage.getAllSandwichCollections(limit);

      const recentCollections = collections
        .slice(0, limit)
        .map((collection) => ({
          id: collection.id,
          hostName: collection.hostName,
          individualSandwiches: collection.individualSandwiches,
          groupCollections: collection.groupCollections,
          collectionDate: collection.collectionDate,
          submittedAt: collection.submittedAt,
        }));

      res.json(recentCollections);
    } catch (error) {
      res.status(500).json({ error: error.message });
    }
  });

  app.post("/api/integration/webhook", async (req, res) => {
    try {
      const { event, data } = req.body;

      // Log webhook event
      await AuditLogger.log("webhook_received", "system", null, {
        event,
        dataKeys: Object.keys(data || {}),
      });

      // Process different webhook events
      switch (event) {
        case "collection_submitted":
          // Handle external collection submission
          if (data.hostName && data.sandwiches) {
            await storage.createSandwichCollection({
              hostName: data.hostName,
              individualSandwiches: data.sandwiches,
              groupCollections: data.groupCollections || "{}",
              collectionDate:
                data.date || new Date().toISOString().split("T")[0],
            });
          }
          break;

        case "host_updated":
          // Handle external host updates
          if (data.hostId && data.updates) {
            await storage.updateHost(data.hostId, data.updates);
          }
          break;

        default:
          console.log(`Unknown webhook event: ${event}`);
      }

      res.json({ success: true, processed: event });
    } catch (error) {
      console.error("Webhook processing error:", error);
      res.status(500).json({ error: error.message });
    }
  });

  // Backup Management API Routes for Phase 5: Operations & Reliability
  app.post("/api/backups/create", async (req, res) => {
    try {
      const userId = req.user?.claims?.sub;
      const { reason } = req.body;

      const manifest = await BackupManager.createBackup(
        "manual",
        userId,
        reason,
      );
      res.json({ success: true, manifest });
    } catch (error) {
      res.status(500).json({ error: error.message });
    }
  });

  app.get("/api/backups", async (req, res) => {
    try {
      const backups = await BackupManager.listBackups();
      res.json(backups);
    } catch (error) {
      res.status(500).json({ error: error.message });
    }
  });

  app.get("/api/backups/:backupId", async (req, res) => {
    try {
      const { backupId } = req.params;
      const backup = await BackupManager.getBackupInfo(backupId);

      if (!backup) {
        return res.status(404).json({ error: "Backup not found" });
      }

      res.json(backup);
    } catch (error) {
      res.status(500).json({ error: error.message });
    }
  });

  app.post("/api/backups/:backupId/validate", async (req, res) => {
    try {
      const { backupId } = req.params;
      const validation = await BackupManager.validateBackup(backupId);
      res.json(validation);
    } catch (error) {
      res.status(500).json({ error: error.message });
    }
  });

  app.delete("/api/backups/:backupId", async (req, res) => {
    try {
      const { backupId } = req.params;
      const userId = req.user?.claims?.sub;

      const success = await BackupManager.deleteBackup(backupId, userId);

      if (success) {
        res.json({ success: true, message: "Backup deleted successfully" });
      } else {
        res.status(400).json({ error: "Failed to delete backup" });
      }
    } catch (error) {
      res.status(500).json({ error: error.message });
    }
  });

  app.get("/api/backups/stats/storage", async (req, res) => {
    try {
      const stats = await BackupManager.getStorageStats();
      res.json(stats);
    } catch (error) {
      res.status(500).json({ error: error.message });
    }
  });

  // Operations Dashboard API for comprehensive system monitoring
  app.get("/api/operations/system-health", async (req, res) => {
    try {
      const stats = await storage.getCollectionStats();
      const hosts = await storage.getAllHosts();
      const projects = await storage.getAllProjects();
      const backupStats = await BackupManager.getStorageStats();
      const cacheStats = CacheManager.getStats();

      const systemHealth = {
        database: {
          status: "healthy",
          totalRecords: stats.totalEntries,
          totalSandwiches: stats.totalSandwiches,
          lastActivity: new Date().toISOString(),
        },
        hosts: {
          total: hosts.length,
          active: hosts.filter((h) => h.status === "active").length,
          inactive: hosts.filter((h) => h.status === "inactive").length,
        },
        projects: {
          total: projects.length,
          active: projects.filter((p) => p.status === "in_progress").length,
          completed: projects.filter((p) => p.status === "completed").length,
        },
        backups: {
          total: backupStats.totalBackups,
          totalSize: backupStats.diskUsage,
          lastBackup: backupStats.newestBackup,
        },
        cache: {
          hitRate: cacheStats.hitRate,
          size: cacheStats.size,
          memory: `${Math.round(cacheStats.memoryUsage / 1024 / 1024)}MB`,
        },
        uptime: process.uptime(),
        memory: {
          used: `${Math.round(process.memoryUsage().heapUsed / 1024 / 1024)}MB`,
          total: `${Math.round(process.memoryUsage().heapTotal / 1024 / 1024)}MB`,
        },
      };

      res.json(systemHealth);
    } catch (error) {
      res.status(500).json({ error: error.message });
    }
  });

  // Initialize backup system
  BackupManager.initialize().then(() => {
    BackupManager.scheduleAutoBackup();
    console.log("Backup system initialized with automated daily backups");
  });

  const httpServer = createServer(app);
  // Committee management routes
  app.get("/api/committees", isAuthenticated, async (req: any, res) => {
    try {
      const committees = await storage.getAllCommittees();
      res.json({ committees });
    } catch (error) {
      console.error("Error fetching committees:", error);
      res.status(500).json({ message: "Failed to fetch committees" });
    }
  });

  app.get("/api/committees/:id", isAuthenticated, async (req: any, res) => {
    try {
      const { id } = req.params;
      const committee = await storage.getCommittee(id);
      if (!committee) {
        return res.status(404).json({ message: "Committee not found" });
      }
      res.json(committee);
    } catch (error) {
      console.error("Error fetching committee:", error);
      res.status(500).json({ message: "Failed to fetch committee" });
    }
  });

  app.post(
    "/api/committees",
    isAuthenticated,
    requirePermission("manage_committees"),
    async (req: any, res) => {
      try {
        const committee = await storage.createCommittee(req.body);
        res.json(committee);
      } catch (error) {
        console.error("Error creating committee:", error);
        res.status(500).json({ message: "Failed to create committee" });
      }
    },
  );

  app.get(
    "/api/committees/:id/members",
    isAuthenticated,
    async (req: any, res) => {
      try {
        const { id } = req.params;
        const members = await storage.getCommitteeMembers(id);
        res.json({ members });
      } catch (error) {
        console.error("Error fetching committee members:", error);
        res.status(500).json({ message: "Failed to fetch committee members" });
      }
    },
  );

  app.post(
    "/api/committees/:id/members",
    isAuthenticated,
    requirePermission("manage_committees"),
    async (req: any, res) => {
      try {
        const { id } = req.params;
        const { userId, role } = req.body;
        const membership = await storage.addUserToCommittee({
          userId,
          committeeId: id,
          role: role || "member",
        });
        res.json(membership);
      } catch (error) {
        console.error("Error adding committee member:", error);
        res.status(500).json({ message: "Failed to add committee member" });
      }
    },
  );

  app.delete(
    "/api/committees/:id/members/:userId",
    isAuthenticated,
    requirePermission("manage_committees"),
    async (req: any, res) => {
      try {
        const { id, userId } = req.params;
        const success = await storage.removeUserFromCommittee(userId, id);
        if (success) {
          res.json({ message: "Member removed successfully" });
        } else {
          res.status(404).json({ message: "Membership not found" });
        }
      } catch (error) {
        console.error("Error removing committee member:", error);
        res.status(500).json({ message: "Failed to remove committee member" });
      }
    },
  );

  app.get(
    "/api/users/:id/committees",
    isAuthenticated,
    async (req: any, res) => {
      try {
        const { id } = req.params;
        const userCommittees = await storage.getUserCommittees(id);
        res.json({ committees: userCommittees });
      } catch (error) {
        console.error("Error fetching user committees:", error);
        res.status(500).json({ message: "Failed to fetch user committees" });
      }
    },
  );

  // Message notification routes
  app.get("/api/messages/unread-counts", isAuthenticated, messageNotificationRoutes.getUnreadCounts);
  app.post("/api/messages/mark-read", isAuthenticated, messageNotificationRoutes.markMessagesRead);
  app.post("/api/messages/mark-all-read", isAuthenticated, messageNotificationRoutes.markAllRead);

  // Announcement routes
  app.get("/api/announcements", async (req, res) => {
    try {
      const announcements = await storage.getAllAnnouncements();
      res.json(announcements);
    } catch (error) {
      console.error("Error fetching announcements:", error);
      res.status(500).json({ message: "Failed to fetch announcements" });
    }
  });

  app.post(
    "/api/announcements",
    isAuthenticated,
    requirePermission("manage_users"),
    async (req: any, res) => {
      try {
        console.log("Received announcement data:", req.body);
        
        // Convert ISO strings to Date objects for validation
        const processedData = {
          ...req.body,
          startDate: new Date(req.body.startDate),
          endDate: new Date(req.body.endDate)
        };
        
        const result = insertAnnouncementSchema.safeParse(processedData);
        if (!result.success) {
          console.log("Validation errors:", result.error.errors);
          return res.status(400).json({
            message: "Invalid announcement data",
            errors: result.error.errors,
          });
        }

        const announcement = await storage.createAnnouncement(result.data);
        res.status(201).json(announcement);
      } catch (error) {
        console.error("Error creating announcement:", error);
        res.status(500).json({ message: "Failed to create announcement" });
      }
    },
  );

  app.patch(
    "/api/announcements/:id",
    isAuthenticated,
    requirePermission("manage_users"),
    async (req: any, res) => {
      try {
        const id = parseInt(req.params.id);
        const updates = { ...req.body };
        
        // Convert ISO strings to Date objects if present
        if (updates.startDate) {
          updates.startDate = new Date(updates.startDate);
        }
        if (updates.endDate) {
          updates.endDate = new Date(updates.endDate);
        }

        const announcement = await storage.updateAnnouncement(id, updates);
        if (!announcement) {
          return res.status(404).json({ message: "Announcement not found" });
        }

        res.json(announcement);
      } catch (error) {
        console.error("Error updating announcement:", error);
        res.status(500).json({ message: "Failed to update announcement" });
      }
    },
  );

  app.delete(
    "/api/announcements/:id",
    isAuthenticated,
    requirePermission("manage_users"),
    async (req: any, res) => {
      try {
        const id = parseInt(req.params.id);

        const success = await storage.deleteAnnouncement(id);
        if (!success) {
          return res.status(404).json({ message: "Announcement not found" });
        }

        res.status(204).send();
      } catch (error) {
        console.error("Error deleting announcement:", error);
        res.status(500).json({ message: "Failed to delete announcement" });
      }
    },
  );

  // Message notification routes
  app.get("/api/messages/unread-counts", isAuthenticated, messageNotificationRoutes.getUnreadCounts);
  app.post("/api/messages/mark-read", isAuthenticated, messageNotificationRoutes.markMessagesRead);
  app.post("/api/messages/mark-all-read", isAuthenticated, messageNotificationRoutes.markAllRead);

  // Custom Message Groups API
  app.get("/api/message-groups", isAuthenticated, async (req, res) => {
    try {
      const userId = (req as any).user?.id;
      const user = (req as any).user;
      
      // Check if user has moderation permissions (super_admin or admin with moderate_messages)
      const canModerateMessages = user.role === 'super_admin' || 
        (user.permissions && user.permissions.includes('moderate_messages'));
      
      let userGroups;
      
      if (canModerateMessages) {
        // TEMPORARILY DISABLED: Super admins and moderators see ALL group conversations
        // userGroups = await db
        //   .select({
        //     id: conversations.id,
        //     name: conversations.name,
        //     description: sql<string>`null`, // No description field in conversations table
        //     createdBy: sql<string>`null`, // No createdBy field in conversations table
        //     isActive: sql<boolean>`true`, // All conversations are active by default
        //     createdAt: conversations.createdAt,
        //     userRole: sql<string>`'moderator'` // Mark as moderator role for super admins
        //   })
        //   .from(conversations)
        //   .where(eq(conversations.type, 'group'));
        
        userGroups = [];
      } else {
        // TEMPORARILY DISABLED: Regular users only see group conversations where they are participants
        // userGroups = await db
        //   .select({
        //     id: conversations.id,
        //     name: conversations.name,
        //     description: sql<string>`null`, // No description field in conversations table
        //     createdBy: sql<string>`null`, // No createdBy field in conversations table
        //     isActive: sql<boolean>`true`, // All conversations are active by default
        //     createdAt: conversations.createdAt,
        //     userRole: sql<string>`'member'` // Regular participants are members
        //   })
        //   .from(conversations)
        //   .innerJoin(conversationParticipants, eq(conversations.id, conversationParticipants.conversationId))
        //   .where(
        //     and(
        //       eq(conversations.type, 'group'),
        //       eq(conversationParticipants.userId, userId)
        //     )
        //   );
        
        userGroups = [];
      }

      // Get member counts for each group separately
      const groupsWithCounts = await Promise.all(
        userGroups.map(async (group) => {
          const memberCount = await db
            .select({ count: sql<number>`count(*)` })
            .from(conversationParticipants)
            .where(eq(conversationParticipants.conversationId, group.id));
          
          return {
            ...group,
            memberCount: memberCount[0]?.count || 0
          };
        })
      );
      
      res.json(groupsWithCounts);
    } catch (error) {
      res.status(500).json({ message: "Failed to fetch message groups" });
    }
  });

  app.post("/api/message-groups", isAuthenticated, async (req, res) => {
    try {
      const { name, description, memberIds } = req.body;
      const userId = (req as any).user?.id;
      
      if (!name?.trim()) {
        return res.status(400).json({ message: "Group name is required" });
      }
      
      // Create the group
      const [group] = await db.insert(messageGroups).values({
        name: name.trim(),
        description: description?.trim() || null,
        createdBy: userId,
      }).returning();
      
      // Create a conversation thread for this group
      const [thread] = await db.insert(conversationThreads).values({
        type: 'group',
        referenceId: group.id.toString(),
        title: name.trim(),
        isActive: true,
        createdBy: userId
      }).returning();
      
      console.log(`[DEBUG] Created thread ${thread.id} for group ${group.id} (${name})`);
      
      // Add creator as admin to group membership
      await db.insert(groupMemberships).values({
        groupId: group.id,
        userId: userId,
        role: 'admin'
      });
      
      // Add creator as participant to thread
      await db.insert(groupMessageParticipants).values({
        threadId: thread.id,
        userId: userId,
        status: 'active',
        joinedAt: new Date()
      });
      
      // Add other members to both group and thread
      if (memberIds && Array.isArray(memberIds)) {
        const memberships = memberIds
          .filter(id => id !== userId) // Don't duplicate creator
          .map(memberId => ({
            groupId: group.id,
            userId: memberId,
            role: 'member' as const
          }));
        
        const participants = memberIds
          .filter(id => id !== userId) // Don't duplicate creator
          .map(memberId => ({
            threadId: thread.id,
            userId: memberId,
            status: 'active' as const,
            joinedAt: new Date()
          }));
        
        if (memberships.length > 0) {
          await db.insert(groupMemberships).values(memberships);
          await db.insert(groupMessageParticipants).values(participants);
        }
      }
      
      // Send welcome message notification
      if ((global as any).broadcastNewMessage) {
        (global as any).broadcastNewMessage({
          content: `Welcome to ${name}! This group has been created for team collaboration.`,
          sender: 'System',
          threadId: thread.id,
          timestamp: new Date()
        });
      }
      
      res.status(201).json({ ...group, threadId: thread.id });
    } catch (error) {
      console.error("Error creating message group:", error);
      res.status(500).json({ message: "Failed to create message group" });
    }
  });

  // Add members to existing group
  app.post("/api/message-groups/:groupId/members", isAuthenticated, async (req, res) => {
    try {
      const { groupId } = req.params;
      const { memberIds } = req.body;
      const currentUser = (req as any).user;
      const userId = currentUser?.id;
      
      // Platform super admins can add members to any group
      const isPlatformSuperAdmin = currentUser?.role === 'super_admin';
      
      if (!isPlatformSuperAdmin) {
        // Check if user is admin of the group
        const userMembership = await db
          .select()
          .from(groupMemberships)
          .where(
            and(
              eq(groupMemberships.groupId, parseInt(groupId)),
              eq(groupMemberships.userId, userId),
              eq(groupMemberships.role, 'admin'),
              eq(groupMemberships.isActive, true)
            )
          )
          .limit(1);
        
        if (userMembership.length === 0) {
          return res.status(403).json({ message: "Only group admins can add members" });
        }
      }
      
      if (!memberIds || !Array.isArray(memberIds) || memberIds.length === 0) {
        return res.status(400).json({ message: "Member IDs are required" });
      }
      
      // Get existing members to avoid duplicates
      const existingMembers = await db
        .select({ userId: groupMemberships.userId })
        .from(groupMemberships)
        .where(
          and(
            eq(groupMemberships.groupId, parseInt(groupId)),
            eq(groupMemberships.isActive, true)
          )
        );
      
      const existingMemberIds = existingMembers.map(m => m.userId);
      const newMemberIds = memberIds.filter(id => !existingMemberIds.includes(id));
      
      if (newMemberIds.length === 0) {
        return res.status(400).json({ message: "All selected users are already members" });
      }
      
      // Add new members
      const memberships = newMemberIds.map(memberId => ({
        groupId: parseInt(groupId),
        userId: memberId,
        role: 'member' as const
      }));
      
      await db.insert(groupMemberships).values(memberships);
      
      res.json({ message: "Members added successfully", addedCount: newMemberIds.length });
    } catch (error) {
      res.status(500).json({ message: "Failed to add members to group" });
    }
  });

  app.get("/api/message-groups/:groupId/members", isAuthenticated, async (req, res) => {
    try {
      const groupId = parseInt(req.params.groupId);
      const userId = (req as any).user?.id;
      const user = (req as any).user;
      
      console.log(`[DEBUG] Fetching members for group ${groupId}, user ${userId}`);
      
      // Check if user has moderation permissions (super_admin or admin with moderate_messages)
      const canModerateMessages = user.role === 'super_admin' || 
        (user.permissions && user.permissions.includes('moderate_messages'));
      
      console.log(`[DEBUG] User moderation permissions: ${canModerateMessages}`);
      
      if (!canModerateMessages) {
        try {
          // Regular users need to be members of the group
          const membership = await db
            .select()
            .from(groupMemberships)
            .where(
              and(
                eq(groupMemberships.groupId, groupId),
                eq(groupMemberships.userId, userId),
                eq(groupMemberships.isActive, true)
              )
            )
            .limit(1);
          
          if (membership.length === 0) {
            return res.status(403).json({ message: "Not a member of this group" });
          }
        } catch (membershipError) {
          console.error(`[ERROR] Error checking membership:`, membershipError);
          // If groupMemberships table doesn't exist, allow super admins to proceed
          if (!canModerateMessages) {
            return res.status(500).json({ message: "Group membership system not available" });
          }
        }
      }
      
      try {
        // Get all group members with user details
        const members = await db
          .select({
            userId: groupMemberships.userId,
            role: groupMemberships.role,
            joinedAt: groupMemberships.joinedAt,
            firstName: users.firstName,
            lastName: users.lastName,
            email: users.email
          })
          .from(groupMemberships)
          .leftJoin(users, eq(groupMemberships.userId, users.id))
          .where(
            and(
              eq(groupMemberships.groupId, groupId),
              eq(groupMemberships.isActive, true)
            )
          );
        
        console.log(`[DEBUG] Found ${members.length} members for group ${groupId}`);
        res.json(members);
      } catch (membersError) {
        console.error(`[ERROR] Error fetching group members:`, membersError);
        // If groupMemberships table doesn't exist, return empty array for now
        res.json([]);
      }
    } catch (error) {
      console.error(`[ERROR] General error in group members endpoint:`, error);
      res.status(500).json({ message: "Failed to fetch group members", details: error.message });
    }
  });

  // Thread Participant Management API - Individual user control over group threads
  app.get("/api/threads/:threadId/participants", isAuthenticated, async (req, res) => {
    try {
      const threadId = parseInt(req.params.threadId);
      const userId = (req as any).user?.id;
      
      // Verify user has access to this thread
      const userStatus = await db
        .select({ status: groupMessageParticipants.status })
        .from(groupMessageParticipants)
        .where(
          and(
            eq(groupMessageParticipants.threadId, threadId),
            eq(groupMessageParticipants.userId, userId)
          )
        );
      
      if (userStatus.length === 0 || userStatus[0].status === 'left') {
        return res.status(403).json({ message: "No access to this thread" });
      }
      
      const participants = await db
        .select({
          userId: groupMessageParticipants.userId,
          status: groupMessageParticipants.status,
          joinedAt: groupMessageParticipants.joinedAt,
          lastReadAt: groupMessageParticipants.lastReadAt,
          firstName: users.firstName,
          lastName: users.lastName,
          email: users.email
        })
        .from(groupMessageParticipants)
        .leftJoin(users, eq(groupMessageParticipants.userId, users.id))
        .where(eq(groupMessageParticipants.threadId, threadId));
      
      res.json(participants);
    } catch (error) {
      res.status(500).json({ message: "Failed to fetch thread participants" });
    }
  });

  app.patch("/api/threads/:threadId/my-status", isAuthenticated, async (req, res) => {
    try {
      const threadId = parseInt(req.params.threadId);
      const userId = (req as any).user?.id;
      const { status } = req.body;
      
      if (!['active', 'archived', 'left', 'muted'].includes(status)) {
        return res.status(400).json({ message: "Invalid status" });
      }
      
      // Update participant status with timestamp
      const timestampField = status === 'left' ? 'left_at' : 
                            status === 'archived' ? 'archived_at' : 
                            status === 'muted' ? 'muted_at' : null;
      
      const updates: any = { status };
      if (timestampField) {
        updates[timestampField] = new Date();
      }
      
      const result = await db
        .update(groupMessageParticipants)
        .set(updates)
        .where(
          and(
            eq(groupMessageParticipants.threadId, threadId),
            eq(groupMessageParticipants.userId, userId)
          )
        );
      
      if (result.rowCount === 0) {
        return res.status(404).json({ message: "Participant record not found" });
      }
      
      res.json({ message: `Thread status updated to ${status}`, status });
    } catch (error) {
      res.status(500).json({ message: "Failed to update thread status" });
    }
  });

  app.patch("/api/threads/:threadId/mark-read", isAuthenticated, async (req, res) => {
    try {
      const threadId = parseInt(req.params.threadId);
      const userId = (req as any).user?.id;
      
      const result = await db
        .update(groupMessageParticipants)
        .set({ lastReadAt: new Date() })
        .where(
          and(
            eq(groupMessageParticipants.threadId, threadId),
            eq(groupMessageParticipants.userId, userId)
          )
        );
      
      res.json({ message: "Thread marked as read" });
    } catch (error) {
      res.status(500).json({ message: "Failed to mark thread as read" });
    }
  });

  app.get("/api/threads/:threadId/my-status", isAuthenticated, async (req, res) => {
    try {
      const threadId = parseInt(req.params.threadId);
      const userId = (req as any).user?.id;
      
      const [participant] = await db
        .select({
          status: groupMessageParticipants.status,
          lastReadAt: groupMessageParticipants.lastReadAt,
          joinedAt: groupMessageParticipants.joinedAt
        })
        .from(groupMessageParticipants)
        .where(
          and(
            eq(groupMessageParticipants.threadId, threadId),
            eq(groupMessageParticipants.userId, userId)
          )
        );
      
      if (!participant) {
        return res.status(404).json({ message: "Not a participant in this thread" });
      }
      
      res.json(participant);
    } catch (error) {
      res.status(500).json({ message: "Failed to fetch thread status" });
    }
  });

  // Updated group messages endpoint to respect individual participant status
  app.get("/api/message-groups/:groupId/messages", isAuthenticated, async (req, res) => {
    try {
      const groupId = parseInt(req.params.groupId);
      const userId = (req as any).user?.id;
      
      console.log(`[DEBUG] Fetching messages for group ${groupId}, user ${userId}`);
      
      try {
        // Get the thread ID for this group
        const [thread] = await db
          .select({ threadId: conversationThreads.id })
          .from(conversationThreads)
          .where(
            and(
              eq(conversationThreads.type, 'group'),
              eq(conversationThreads.referenceId, groupId.toString()),
              eq(conversationThreads.isActive, true)
            )
          );
        
        if (!thread) {
          console.log(`[DEBUG] No thread found for group ${groupId}`);
          return res.json([]);
        }
        
        // Check if user has access to this thread (not left)
        const participantStatus = await db
          .select({ status: groupMessageParticipants.status })
          .from(groupMessageParticipants)
          .where(
            and(
              eq(groupMessageParticipants.threadId, thread.threadId),
              eq(groupMessageParticipants.userId, userId)
            )
          );
        
        if (participantStatus.length === 0 || participantStatus[0].status === 'left') {
          console.log(`[DEBUG] User ${userId} has no access to thread ${thread.threadId} for group ${groupId}`);
          return res.json([]); // Return empty array for users who left
        }
        
        // Get messages from the thread
        const groupMessages = await db
          .select()
          .from(messagesTable)
          .where(eq(messagesTable.threadId, thread.threadId))
          .orderBy(messagesTable.timestamp);
        
        console.log(`[DEBUG] Found ${groupMessages.length} messages for group ${groupId} thread ${thread.threadId}`);
        res.json(groupMessages);
      } catch (threadError) {
        console.log(`[DEBUG] Thread system not available, falling back to conversation-based messages`);
        
        // Fallback: try to get messages from conversations table using the groupId
        const groupMessages = await db
          .select({
            id: messagesTable.id,
            content: messagesTable.content,
            userId: messagesTable.userId,
            sender: messagesTable.sender,
            timestamp: messagesTable.timestamp || messagesTable.createdAt,
            createdAt: messagesTable.createdAt
          })
          .from(messagesTable)
          .where(eq(messagesTable.conversationId, groupId))
          .orderBy(messagesTable.timestamp || messagesTable.createdAt);
        
        console.log(`[DEBUG] Fallback: Found ${groupMessages.length} messages for conversation ${groupId}`);
        res.json(groupMessages);
      }
    } catch (error) {
      console.error("Error fetching group messages:", error);
      res.status(500).json({ message: "Failed to fetch group messages", details: error.message });
    }
  });

  // POST endpoint for sending messages to group threads
  app.post("/api/message-groups/:groupId/messages", isAuthenticated, async (req, res) => {
    try {
      const groupId = parseInt(req.params.groupId);
      const userId = (req as any).user?.id;
      const { content, sender } = req.body;

      if (!content?.trim()) {
        return res.status(400).json({ message: "Message content is required" });
      }

      // Get the thread ID for this group
      const [thread] = await db
        .select({ threadId: conversationThreads.id })
        .from(conversationThreads)
        .where(
          and(
            eq(conversationThreads.type, 'group'),
            eq(conversationThreads.referenceId, groupId.toString()),
            eq(conversationThreads.isActive, true)
          )
        );

      if (!thread) {
        return res.status(404).json({ message: "Group thread not found" });
      }

      // Check if user has access to this thread
      const participantStatus = await db
        .select({ status: groupMessageParticipants.status })
        .from(groupMessageParticipants)
        .where(
          and(
            eq(groupMessageParticipants.threadId, thread.threadId),
            eq(groupMessageParticipants.userId, userId)
          )
        );

      if (participantStatus.length === 0 || participantStatus[0].status === 'left') {
        return res.status(403).json({ message: "Not authorized to send messages to this group" });
      }

      // Insert the message
      const [message] = await db.insert(messagesTable).values({
        content: content.trim(),
        sender: sender || "Anonymous",
        userId: userId,
        threadId: thread.threadId,
        timestamp: new Date()
      }).returning();

      // Update thread's last message timestamp
      await db.update(conversationThreads)
        .set({ lastMessageAt: new Date() })
        .where(eq(conversationThreads.id, thread.threadId));

      console.log(`[DEBUG] Message sent to group ${groupId} thread ${thread.threadId}`);
      
      // Broadcast notification via WebSocket if available
      if (typeof (global as any).broadcastNewMessage === 'function') {
        await (global as any).broadcastNewMessage(message);
      }

      res.json(message);
    } catch (error) {
      console.error("Error sending group message:", error);
      res.status(500).json({ message: "Failed to send message" });
    }
  });



  // Remove member from group endpoint
  app.delete("/api/message-groups/:groupId/members/:userId", isAuthenticated, async (req, res) => {
    try {
      const groupId = parseInt(req.params.groupId);
      const targetUserId = req.params.userId;
      const currentUserId = (req as any).user?.id;

      // Platform super admin can manage any group, otherwise check group admin permission
      const currentUser = (req as any).user;
      const isPlatformSuperAdmin = currentUser?.role === 'super_admin';
      
      console.log(`[DEBUG] Delete member - Current user:`, JSON.stringify(currentUser, null, 2));
      console.log(`[DEBUG] Delete member - isPlatformSuperAdmin:`, isPlatformSuperAdmin);
      console.log(`[DEBUG] Delete member - User role check:`, currentUser?.role);
      console.log(`[DEBUG] Delete member - User role === 'super_admin':`, currentUser?.role === 'super_admin');
      
      if (!isPlatformSuperAdmin) {
        const membership = await db
          .select({ role: groupMemberships.role })
          .from(groupMemberships)
          .where(
            and(
              eq(groupMemberships.groupId, groupId),
              eq(groupMemberships.userId, currentUserId),
              eq(groupMemberships.isActive, true)
            )
          );

        if (membership.length === 0 || membership[0].role !== 'admin') {
          return res.status(403).json({ message: "Only group admins can remove members" });
        }
      }

      // Only prevent removing other admins if current user is not a platform super admin
      if (!isPlatformSuperAdmin) {
        const targetMembership = await db
          .select({ role: groupMemberships.role })
          .from(groupMemberships)
          .where(
            and(
              eq(groupMemberships.groupId, groupId),
              eq(groupMemberships.userId, targetUserId),
              eq(groupMemberships.isActive, true)
            )
          );

        if (targetMembership.length > 0 && targetMembership[0].role === 'admin') {
          return res.status(403).json({ message: "Cannot remove group administrators" });
        }
      }

      // Get the thread for this group
      const [thread] = await db
        .select({ threadId: conversationThreads.id })
        .from(conversationThreads)
        .where(
          and(
            eq(conversationThreads.type, 'group'),
            eq(conversationThreads.referenceId, groupId.toString()),
            eq(conversationThreads.isActive, true)
          )
        );

      if (thread) {
        // Update thread participant status to 'left'
        await db.update(groupMessageParticipants)
          .set({ status: 'left' })
          .where(
            and(
              eq(groupMessageParticipants.threadId, thread.threadId),
              eq(groupMessageParticipants.userId, targetUserId)
            )
          );
      }

      // Remove from group membership
      await db.update(groupMemberships)
        .set({ isActive: false })
        .where(
          and(
            eq(groupMemberships.groupId, groupId),
            eq(groupMemberships.userId, targetUserId)
          )
        );

      console.log(`[DEBUG] Removed user ${targetUserId} from group ${groupId}`);
      res.json({ success: true });
    } catch (error) {
      console.error("Error removing member from group:", error);
      res.status(500).json({ message: "Failed to remove member" });
    }
  });

  // Update member role in group (promote/demote)
  app.patch("/api/message-groups/:groupId/members/:userId/role", isAuthenticated, async (req, res) => {
    try {
      const groupId = parseInt(req.params.groupId);
      const targetUserId = req.params.userId;
      const currentUserId = (req as any).user?.id;
      const { role } = req.body;
      const currentUser = (req as any).user;

      if (!role || !['admin', 'member'].includes(role)) {
        return res.status(400).json({ message: "Invalid role. Must be 'admin' or 'member'" });
      }

      // Platform super admin can manage any group, otherwise check group admin permission
      const isPlatformSuperAdmin = currentUser?.role === 'super_admin';
      
      if (!isPlatformSuperAdmin) {
        const membership = await db
          .select({ role: groupMemberships.role })
          .from(groupMemberships)
          .where(
            and(
              eq(groupMemberships.groupId, groupId),
              eq(groupMemberships.userId, currentUserId),
              eq(groupMemberships.isActive, true)
            )
          );

        if (membership.length === 0 || membership[0].role !== 'admin') {
          return res.status(403).json({ message: "Only group admins can manage member roles" });
        }
      }

      // Update the member's role
      await db.update(groupMemberships)
        .set({ role })
        .where(
          and(
            eq(groupMemberships.groupId, groupId),
            eq(groupMemberships.userId, targetUserId),
            eq(groupMemberships.isActive, true)
          )
        );

      console.log(`[DEBUG] Updated user ${targetUserId} role to ${role} in group ${groupId}`);
      res.json({ success: true });
    } catch (error) {
      console.error("Error updating member role:", error);
      res.status(500).json({ message: "Failed to update member role" });
    }
  });

  // Delete entire group message thread (super admin only)
  app.delete("/api/message-groups/:groupId", isAuthenticated, async (req, res) => {
    try {
      const groupId = parseInt(req.params.groupId);
      const currentUser = (req as any).user;

      console.log(`[DEBUG] Attempting to delete group ${groupId} by user ${currentUser?.id} with role ${currentUser?.role}`);

      // Only platform super admins can delete entire groups
      if (currentUser?.role !== 'super_admin') {
        return res.status(403).json({ message: "Only platform super admins can delete message groups" });
      }

      // Sequential deletion (Neon HTTP doesn't support transactions)
      
      // 1. Get the conversation thread for this group
      const [thread] = await db
        .select({ threadId: conversationThreads.id })
        .from(conversationThreads)
        .where(
          and(
            eq(conversationThreads.type, 'group'),
            eq(conversationThreads.referenceId, groupId.toString()),
            eq(conversationThreads.isActive, true)
          )
        );

      console.log(`[DEBUG] Found thread for group ${groupId}:`, thread);

      if (thread) {
        // 2. Delete all messages in the thread (use messagesTable alias)
        const deletedMessages = await db.delete(messagesTable)
          .where(eq(messagesTable.threadId, thread.threadId));
        console.log(`[DEBUG] Deleted messages in thread ${thread.threadId}`);

        // 3. Delete all thread participants
        const deletedParticipants = await db.delete(groupMessageParticipants)
          .where(eq(groupMessageParticipants.threadId, thread.threadId));
        console.log(`[DEBUG] Deleted participants for thread ${thread.threadId}`);

        // 4. Mark conversation thread as inactive
        await db.update(conversationThreads)
          .set({ isActive: false })
          .where(eq(conversationThreads.id, thread.threadId));
        console.log(`[DEBUG] Marked thread ${thread.threadId} as inactive`);
      }

      // 5. Delete all group memberships
      const deletedMemberships = await db.delete(groupMemberships)
        .where(eq(groupMemberships.groupId, groupId));
      console.log(`[DEBUG] Deleted memberships for group ${groupId}`);

      // 6. Mark the group as inactive
      await db.update(messageGroups)
        .set({ isActive: false })
        .where(eq(messageGroups.id, groupId));
      console.log(`[DEBUG] Marked group ${groupId} as inactive`);

      console.log(`[DEBUG] Super admin successfully deleted entire group ${groupId}`);
      res.json({ success: true, message: "Group deleted successfully" });
    } catch (error) {
      console.error("Error deleting group:", error);
      console.error("Full error details:", error.message, error.stack);
      res.status(500).json({ message: `Failed to delete group: ${error.message}` });
    }
  });

  // System performance monitoring endpoint
  app.get("/api/system/health", isAuthenticated, (req, res) => {
    try {
      const stats = QueryOptimizer.getCacheStats();
      const memoryUsage = process.memoryUsage();
      
      res.json({
        status: "healthy",
        timestamp: new Date().toISOString(),
        cache: {
          size: stats.size,
          activeKeys: stats.keys.length
        },
        memory: {
          used: Math.round(memoryUsage.heapUsed / 1024 / 1024) + "MB",
          total: Math.round(memoryUsage.heapTotal / 1024 / 1024) + "MB"
        },
        uptime: Math.round(process.uptime()) + "s"
      });
    } catch (error) {
      res.status(500).json({ status: "error", message: "Health check failed" });
    }
  });

  // Register Google Sheets routes
  app.use('/api/google-sheets', googleSheetsRoutes);

  // Google Sheets sync endpoint for individual collection entries
  app.post('/api/google-sheets/sync-entry', async (req, res) => {
    try {
      const { collectionData } = req.body;
      
      if (!collectionData) {
        return res.status(400).json({ error: 'Collection data is required' });
      }

      // Import the sync service dynamically to avoid dependency issues
      const { GoogleSheetsSyncService } = await import('./google-sheets-sync');
      
      // Create minimal storage interface for the sync
      const mockStorage = {
        getAllSandwichCollections: async () => [],
        createSandwichCollection: async (data: any) => data
      };

      const syncService = new GoogleSheetsSyncService(mockStorage);
      
      // Add the entry to the ReplitDatabase sheet
      await syncService.addEntryToSheet(collectionData);

      res.json({ 
        success: true, 
        message: 'Entry synced to Google Sheets successfully' 
      });

    } catch (error: any) {
      console.error('Error syncing entry to Google Sheets:', error);
      res.status(500).json({ 
        error: 'Failed to sync to Google Sheets',
        details: error.message 
      });
    }
  });

  // Set up WebSocket server for real-time notifications
  const wss = new WebSocketServer({ server: httpServer, path: '/notifications' });
  const connectedClients = new Map<string, WebSocket[]>();

  wss.on('connection', (ws: WebSocket, request) => {
    console.log('WebSocket client connected');
    
    // Add connection state tracking
    let isAlive = true;
    let userId: string | null = null;
    
    // Setup heartbeat to detect disconnected clients
    const heartbeatInterval = setInterval(() => {
      if (!isAlive) {
        // Connection is dead, clean up
        clearInterval(heartbeatInterval);
        ws.terminate();
        return;
      }
      isAlive = false;
      ws.ping();
    }, 30000); // Ping every 30 seconds
    
    ws.on('pong', () => {
      isAlive = true;
    });
    
    ws.on('message', (message: string) => {
      try {
        const data = JSON.parse(message);
        
        if (data.type === 'identify' && data.userId) {
          userId = data.userId;
          // Associate WebSocket with user ID
          if (!connectedClients.has(data.userId)) {
            connectedClients.set(data.userId, []);
          }
          connectedClients.get(data.userId)!.push(ws);
          console.log(`User ${data.userId} connected via WebSocket`);
        }
      } catch (error) {
        console.error('Error parsing WebSocket message:', error);
      }
    });

    ws.on('close', () => {
      // Clean up heartbeat
      clearInterval(heartbeatInterval);
      
      // Remove WebSocket from all user associations
      if (userId) {
        const clients = connectedClients.get(userId);
        if (clients) {
          const index = clients.indexOf(ws);
          if (index > -1) {
            clients.splice(index, 1);
            if (clients.length === 0) {
              connectedClients.delete(userId);
            }
            console.log(`User ${userId} disconnected from WebSocket`);
          }
        }
      }
    });

    ws.on('error', (error) => {
      console.error('WebSocket error:', error);
      // Clean up on error
      clearInterval(heartbeatInterval);
      ws.terminate();
    });
  });

  // Helper function to get users with access to a specific chat
  const getUsersWithChatAccess = async (chatName: string): Promise<string[]> => {
    try {
      // Import chat permissions from shared utilities
      const { CHAT_PERMISSIONS } = await import('../shared/auth-utils.js');
      const requiredPermission = CHAT_PERMISSIONS[chatName as keyof typeof CHAT_PERMISSIONS];
      
      if (!requiredPermission) {
        console.log(`No permission mapping found for chat: ${chatName}`);
        return [];
      }

      // Get all users with the required permission
      const users = await storage.getAllUsers();
      const usersWithAccess = users
        .filter(user => user.permissions && user.permissions.includes(requiredPermission))
        .map(user => user.id);
      
      console.log(`Users with access to ${chatName} chat:`, usersWithAccess);
      return usersWithAccess;
    } catch (error) {
      console.error('Error getting users with chat access:', error);
      return [];
    }
  };

  // Function to broadcast new message notifications
  const broadcastNewMessage = async (message: any) => {
    try {
      console.log('broadcastNewMessage called with:', message);
      console.log('Connected clients count:', connectedClients.size);
      
      const notificationData = {
        type: 'new_message',
        messageId: message.id,
        sender: message.sender,
        content: message.content,
        committee: message.committee,
        timestamp: message.timestamp,
        recipientId: message.recipientId
      };

      // Determine who should receive this notification based on chat permissions
      let targetUsers = new Set<string>();

      if (message.committee === 'direct' && message.recipientId) {
        // Direct message - notify recipient only
        targetUsers.add(message.recipientId);
        console.log('Direct message, notifying recipient:', message.recipientId);
      } else {
        // Committee/chat room message - notify only users with access to that specific chat
        const usersWithAccess = await getUsersWithChatAccess(message.committee);
        
        for (const userId of usersWithAccess) {
          // Don't notify the sender
          if (userId !== message.userId) {
            targetUsers.add(userId);
          }
        }
        console.log(`${message.committee} chat message, target users:`, Array.from(targetUsers));
      }

      // Send notifications to target users
      let sentCount = 0;
      for (const userId of targetUsers) {
        const userClients = connectedClients.get(userId);
        console.log(`Checking user ${userId}, clients:`, userClients?.length || 0);
        if (userClients) {
          userClients.forEach(client => {
            if (client.readyState === WebSocket.OPEN) {
              console.log('Sending notification to client:', notificationData);
              client.send(JSON.stringify(notificationData));
              sentCount++;
            } else {
              console.log('Client not ready, readyState:', client.readyState);
            }
          });
        }
      }
      console.log(`Sent ${sentCount} notifications total`);
    } catch (error) {
      console.error('Error broadcasting message notification:', error);
    }
  };

  // Task assignment notification broadcasting function
  const broadcastTaskAssignment = (userId: string, notificationData: any) => {
    try {
      console.log(`Broadcasting task assignment notification to user: ${userId}`);
      const userClients = connectedClients.get(userId);
      
      if (userClients) {
        let sentCount = 0;
        userClients.forEach(client => {
          if (client.readyState === WebSocket.OPEN) {
            console.log('Sending task assignment notification to client:', notificationData);
            client.send(JSON.stringify({
              type: 'notification',
              data: notificationData
            }));
            sentCount++;
          }
        });
        console.log(`Sent task assignment notification to ${sentCount} clients for user ${userId}`);
      } else {
        console.log(`No connected clients found for user ${userId}`);
      }
    } catch (error) {
      console.error('Error broadcasting task assignment notification:', error);
    }
  };

  // Notification API endpoints
  app.get("/api/notifications", isAuthenticated, async (req: any, res) => {
    try {
      const user = (req as any).user; // Standardized authentication
      const notifications = await storage.getUserNotifications(user.id);
      res.json(notifications);
    } catch (error) {
      console.error("Error fetching notifications:", error);
      res.status(500).json({ error: "Failed to fetch notifications" });
    }
  });

  app.patch("/api/notifications/:id/read", isAuthenticated, async (req: any, res) => {
    try {
      const notificationId = parseInt(req.params.id);
      const success = await storage.markNotificationAsRead(notificationId);
      if (!success) {
        return res.status(404).json({ error: "Notification not found" });
      }
      res.json({ success: true });
    } catch (error) {
      console.error("Error marking notification as read:", error);
      res.status(500).json({ error: "Failed to mark notification as read" });
    }
  });

  app.patch("/api/notifications/mark-all-read", isAuthenticated, async (req: any, res) => {
    try {
      const user = (req as any).user; // Standardized authentication
      const success = await storage.markAllNotificationsAsRead(user.id);
      res.json({ success });
    } catch (error) {
      console.error("Error marking all notifications as read:", error);
      res.status(500).json({ error: "Failed to mark all notifications as read" });
    }
  });

  // Legacy message endpoints - redirect to conversation system
  app.get("/api/messages", isAuthenticated, async (req, res) => {
    try {
      const user = (req as any).user;
      if (!user?.id) {
        return res.status(401).json({ message: "Unauthorized" });
      }

      // Get or create general team chat conversation
      let [generalConversation] = await db
        .select()
        .from(conversations)
        .where(and(
          eq(conversations.type, 'channel'),
          eq(conversations.name, 'team-chat')
        ));

      if (!generalConversation) {
        // Create general team chat conversation
        [generalConversation] = await db
          .insert(conversations)
          .values({
            type: 'channel',
            name: 'team-chat'
          })
          .returning();
      }

      // Get messages for general conversation
      const conversationMessages = await db
        .select({
          id: messagesTable.id,
          content: messagesTable.content,
          userId: messagesTable.userId,
          sender: messagesTable.sender,
          createdAt: messagesTable.createdAt,
          updatedAt: messagesTable.updatedAt
        })
        .from(messagesTable)
        .where(eq(messagesTable.conversationId, generalConversation.id))
        .orderBy(asc(messagesTable.createdAt));

      // Transform to match expected format
      const formattedMessages = conversationMessages.map(msg => ({
        id: msg.id,
        content: msg.content,
        userId: msg.userId,
        sender: msg.sender || 'Unknown User',
        timestamp: msg.createdAt,
        committee: 'general' // For compatibility
      }));

      res.json(formattedMessages);
    } catch (error) {
      console.error('[API] Error fetching messages:', error);
      res.status(500).json({ message: "Internal server error" });
    }
  });

  app.post("/api/messages", isAuthenticated, async (req, res) => {
    console.log('=== POST /api/messages START ===');
    try {
      const user = (req as any).user;
      console.log('[STEP 1] User authentication check:');
      console.log('  - req.user exists:', !!user);
      console.log('  - user object:', user);
      console.log('  - user.id:', user?.id);
      console.log('  - user.firstName:', user?.firstName);
      console.log('  - user.lastName:', user?.lastName);
      console.log('  - user.email:', user?.email);
      
      console.log('[STEP 2] Request body:');
      console.log('  - req.body:', req.body);
      console.log('  - content:', req.body?.content);
      console.log('  - sender:', req.body?.sender);
      
      if (!user?.id) {
        console.log('[ERROR] No user.id found, returning 401');
        return res.status(401).json({ message: "Unauthorized" });
      }

      const { content, sender } = req.body;

      if (!content || !content.trim()) {
        console.log('[ERROR] No content provided, returning 400');
        return res.status(400).json({ message: "Message content is required" });
      }

      console.log('[STEP 3] Looking for existing team-chat conversation...');
      
      // Get or create general team chat conversation
      let generalConversation;
      try {
        const existingConversations = await db
          .select()
          .from(conversations)
          .where(and(
            eq(conversations.type, 'channel'),
            eq(conversations.name, 'team-chat')
          ));
        
        console.log('  - Found existing conversations:', existingConversations.length);
        generalConversation = existingConversations[0];
        
        if (generalConversation) {
          console.log('  - Using existing conversation:', generalConversation);
        }
      } catch (dbError) {
        console.error('[ERROR] Database query for conversations failed:', dbError);
        throw dbError;
      }

      if (!generalConversation) {
        console.log('[STEP 4] Creating new team-chat conversation...');
        try {
          const newConversationData = {
            type: 'channel',
            name: 'team-chat'
          };
          console.log('  - Conversation data to insert:', newConversationData);
          
          const newConversations = await db
            .insert(conversations)
            .values(newConversationData)
            .returning();
            
          generalConversation = newConversations[0];
          console.log('  - Created new conversation:', generalConversation);
        } catch (dbError) {
          console.error('[ERROR] Database insert for conversations failed:', dbError);
          throw dbError;
        }
      }

      const userName = sender || `${user.firstName} ${user.lastName}` || user.email || 'Unknown User';
      console.log('[STEP 5] Preparing message data:');
      console.log('  - userName:', userName);
      console.log('  - conversationId:', generalConversation.id);
      console.log('  - userId:', user.id);
      console.log('  - content:', content.trim());

      const messageData = {
        conversationId: generalConversation.id,
        userId: user.id,
        content: content.trim(),
        sender: userName
      };
      console.log('  - Complete message data:', messageData);

      console.log('[STEP 6] Inserting message into database...');
      let message;
      try {
        const insertedMessages = await db
          .insert(messagesTable)
          .values(messageData)
          .returning();
          
        message = insertedMessages[0];
        console.log('  - Inserted message successfully:', message);
      } catch (dbError) {
        console.error('[ERROR] Database insert for messages failed:', dbError);
        console.error('  - Error details:', {
          message: dbError.message,
          code: dbError.code,
          detail: dbError.detail,
          hint: dbError.hint
        });
        throw dbError;
      }

      console.log('[STEP 7] Broadcasting message...');
      // Broadcast via WebSocket if available
      if (broadcastNewMessage) {
        const broadcastData = {
          type: 'new_message',
          conversationId: generalConversation.id,
          message: {
            id: message.id,
            content: message.content,
            userId: message.userId,
            sender: userName,
            timestamp: message.createdAt,
            committee: 'general'
          }
        };
        console.log('  - Broadcasting data:', broadcastData);
        broadcastNewMessage(broadcastData);
      } else {
        console.log('  - No broadcast function available');
      }

      const responseData = {
        id: message.id,
        content: message.content,
        userId: message.userId,
        sender: userName,
        timestamp: message.createdAt,
        committee: 'general'
      };
      console.log('[STEP 8] Sending response:', responseData);
      console.log('=== POST /api/messages SUCCESS ===');
      
      res.json(responseData);
    } catch (error) {
      console.error('=== POST /api/messages ERROR ===');
      console.error('[ERROR] Full error object:', error);
      console.error('[ERROR] Error name:', error.name);
      console.error('[ERROR] Error message:', error.message);
      console.error('[ERROR] Error stack:', error.stack);
      if (error.code) console.error('[ERROR] Error code:', error.code);
      if (error.detail) console.error('[ERROR] Error detail:', error.detail);
      if (error.hint) console.error('[ERROR] Error hint:', error.hint);
      console.error('=== POST /api/messages ERROR END ===');
      
      res.status(500).json({ 
        message: "Internal server error",
        error: error.message,
        details: error.detail || 'No additional details'
      });
    }
  });

  app.delete("/api/messages/:id", isAuthenticated, async (req, res) => {
    try {
      const user = (req as any).user;
      if (!user?.id) {
        return res.status(401).json({ message: "Unauthorized" });
      }

      const messageId = parseInt(req.params.id);
      
      // Use storage wrapper instead of direct database access
      const message = await storage.getMessageById(messageId);

      if (!message) {
        return res.status(404).json({ message: "Message not found" });
      }

      // Check if user can delete (owner, admin, or super admin)
      const isOwner = message.userId === user.id;
      const isAdmin = user.role === 'admin' || user.role === 'super_admin';
      const hasModeratePermission = user.permissions?.includes('moderate_messages');

      if (!isOwner && !isAdmin && !hasModeratePermission) {
        return res.status(403).json({ message: "Access denied" });
      }

      // Delete the message using storage wrapper
      const deleted = await storage.deleteMessage(messageId);
      
      if (!deleted) {
        return res.status(404).json({ message: "Message not found" });
      }

      res.status(204).send();
    } catch (error) {
      console.error('[API] Error deleting message:', error);
      res.status(500).json({ message: "Internal server error" });
    }
  });

  // Simple conversation API endpoints for the new 3-table messaging system
  app.get("/api/conversations", isAuthenticated, async (req, res) => {
    try {
      const user = (req as any).user;
      if (!user?.id) {
        return res.status(401).json({ message: "Unauthorized" });
      }

      // Get conversations the user is a participant in
      let userConversations;
      // Get all channel conversations (these are public) and user's private conversations
      userConversations = await db
        .select({
          id: conversations.id,
          type: conversations.type,
          name: conversations.name,
          createdAt: conversations.createdAt
        })
        .from(conversations)
        .leftJoin(conversationParticipants, eq(conversations.id, conversationParticipants.conversationId))
        .where(
          or(
            eq(conversations.type, 'channel'), // All channel conversations are accessible
            eq(conversationParticipants.userId, user.id) // User's private conversations
          )
        )
        .groupBy(conversations.id, conversations.type, conversations.name, conversations.createdAt)
        .orderBy(desc(conversations.createdAt));

      res.json(userConversations);
    } catch (error) {
      console.error('[API] Error fetching conversations:', error);
      res.status(500).json({ message: "Internal server error" });
    }
  });

  app.post("/api/conversations", isAuthenticated, async (req, res) => {
    try {
      const user = (req as any).user;
      if (!user?.id) {
        return res.status(401).json({ message: "Unauthorized" });
      }

      const { type, name, participants = [] } = req.body;

      // Create conversation
      const [conversation] = await db
        .insert(conversations)
        .values({
          type,
          name: name || null
        })
        .returning();

      // Add participants
      const participantData = participants.map((userId: string) => ({
        conversationId: conversation.id,
        userId
      }));

      if (participantData.length > 0) {
        await db.insert(conversationParticipants).values(participantData);
      }

      res.json(conversation);
    } catch (error) {
      console.error('[API] Error creating conversation:', error);
      res.status(500).json({ message: "Internal server error" });
    }
  });

  app.get("/api/conversations/:id/messages", isAuthenticated, async (req, res) => {
    try {
      const user = (req as any).user;
      if (!user?.id) {
        return res.status(401).json({ message: "Unauthorized" });
      }

      const conversationId = parseInt(req.params.id);

      // Check access: participant in conversation OR channel conversations are public
      const [conversation] = await db
        .select({ type: conversations.type })
        .from(conversations)
        .where(eq(conversations.id, conversationId));

      if (!conversation) {
        return res.status(404).json({ message: "Conversation not found" });
      }

      // Channel conversations are accessible to all users
      if (conversation.type !== 'channel') {
        const [participant] = await db
          .select()
          .from(conversationParticipants)
          .where(
            and(
              eq(conversationParticipants.conversationId, conversationId),
              eq(conversationParticipants.userId, user.id)
            )
          );

        if (!participant) {
          return res.status(403).json({ message: "Access denied" });
        }
      }

      const conversationMessages = await db
        .select({
          id: messagesTable.id,
          content: messagesTable.content,
          userId: messagesTable.userId,
          sender: messagesTable.sender,
          createdAt: messagesTable.createdAt,
          updatedAt: messagesTable.updatedAt,
          timestamp: messagesTable.timestamp
        })
        .from(messagesTable)
        .where(eq(messagesTable.conversationId, conversationId))
        .orderBy(messagesTable.timestamp || messagesTable.createdAt);

      // Transform to match expected format
      const formattedMessages = conversationMessages.map(msg => ({
        id: msg.id,
        content: msg.content,
        userId: msg.userId,
        sender: msg.sender || 'Unknown User',
        timestamp: msg.timestamp || msg.createdAt,
        committee: 'conversation' // For compatibility
      }));

      res.json(formattedMessages);
    } catch (error) {
      console.error('[API] Error fetching messages:', error);
      res.status(500).json({ message: "Internal server error", details: error.message });
    }
  });

  app.post("/api/conversations/:id/messages", isAuthenticated, async (req, res) => {
    try {
      const user = (req as any).user;
      if (!user?.id) {
        return res.status(401).json({ message: "Unauthorized" });
      }

      const conversationId = parseInt(req.params.id);
      const { content } = req.body;

      if (!content || !content.trim()) {
        return res.status(400).json({ message: "Message content is required" });
      }

      // Check access: participant in conversation OR channel conversations are public
      const [conversation] = await db
        .select({ type: conversations.type })
        .from(conversations)
        .where(eq(conversations.id, conversationId));

      if (!conversation) {
        return res.status(404).json({ message: "Conversation not found" });
      }

      // Channel conversations are accessible to all users
      if (conversation.type !== 'channel') {
        const [participant] = await db
          .select()
          .from(conversationParticipants)
          .where(
            and(
              eq(conversationParticipants.conversationId, conversationId),
              eq(conversationParticipants.userId, user.id)
            )
          );

        if (!participant) {
          return res.status(403).json({ message: "Access denied" });
        }
      }

      const userName = `${user.firstName} ${user.lastName}` || user.email || 'Unknown User';

      const [message] = await db
        .insert(messagesTable)
        .values({
          conversationId,
          userId: user.id,
          content: content.trim(),
          sender: userName
        })
        .returning();

      // Broadcast via WebSocket if available
      if (broadcastNewMessage) {
        broadcastNewMessage({
          type: 'new_message',
          conversationId,
          message: {
            id: message.id,
            content: message.content,
            userId: message.userId,
            sender: userName,
            timestamp: message.createdAt
          }
        });
      }

      res.json(message);
    } catch (error) {
      console.error('[API] Error sending message:', error);
      res.status(500).json({ message: "Internal server error" });
    }
  });

  // Create or get direct conversation between two users
  app.post("/api/conversations/direct", isAuthenticated, async (req, res) => {
    console.log('=== POST /api/conversations/direct START ===');
    try {
      const user = (req as any).user;
      console.log('User:', user);
      console.log('Request body:', req.body);
      
      const { otherUserId } = req.body;

      if (!otherUserId) {
        return res.status(400).json({ message: "Other user ID is required" });
      }

      // Check if direct conversation already exists between these users
      const existingConversation = await db
        .select({
          id: conversations.id,
          type: conversations.type,
          name: conversations.name,
          createdAt: conversations.createdAt
        })
        .from(conversations)
        .innerJoin(conversationParticipants, eq(conversations.id, conversationParticipants.conversationId))
        .where(
          and(
            eq(conversations.type, 'direct'),
            eq(conversationParticipants.userId, user.id)
          )
        );

      // Find conversation that includes both users
      for (const conv of existingConversation) {
        const participants = await db
          .select({ userId: conversationParticipants.userId })
          .from(conversationParticipants)
          .where(eq(conversationParticipants.conversationId, conv.id));
        
        const userIds = participants.map(p => p.userId);
        if (userIds.includes(otherUserId) && userIds.length === 2) {
          return res.json(conv);
        }
      }

      // Create new direct conversation
      const [newConversation] = await db
        .insert(conversations)
        .values({
          type: 'direct',
          name: null
        })
        .returning();

      // Add both users as participants
      await db.insert(conversationParticipants).values([
        {
          conversationId: newConversation.id,
          userId: user.id
        },
        {
          conversationId: newConversation.id,
          userId: otherUserId
        }
      ]);

      res.json(newConversation);
    } catch (error) {
      console.error('=== POST /api/conversations/direct ERROR ===');
      console.error('[ERROR] Full error object:', error);
      console.error('[ERROR] Error name:', error.name);
      console.error('[ERROR] Error message:', error.message);
      console.error('[ERROR] Error stack:', error.stack);
      if (error.code) console.error('[ERROR] Error code:', error.code);
      if (error.detail) console.error('[ERROR] Error detail:', error.detail);
      if (error.hint) console.error('[ERROR] Error hint:', error.hint);
      console.error('=== POST /api/conversations/direct ERROR END ===');
      
      res.status(500).json({ 
        message: "Failed to create conversation",
        error: error.message,
        details: error.detail || 'No additional details'
      });
    }
  });

  // Make broadcast functions available globally for use in other routes
  (global as any).broadcastNewMessage = broadcastNewMessage;
  (global as any).broadcastTaskAssignment = broadcastTaskAssignment;

  return httpServer;
}<|MERGE_RESOLUTION|>--- conflicted
+++ resolved
@@ -734,23 +734,23 @@
         
         console.log(`[DEBUG] Group messages requested - currentUserId: ${currentUserId}, groupId: ${groupId}`);
         
-        // TEMPORARILY DISABLED: Verify user is member of this group
-        // const membership = await db
-        //   .select()
-        //   .from(groupMemberships)
-        //   .where(
-        //     and(
-        //       eq(groupMemberships.groupId, groupId),
-        //       eq(groupMemberships.userId, currentUserId),
-        //       eq(groupMemberships.isActive, true)
-        //     )
-        //   )
-        //   .limit(1);
+        // Verify user is member of this group
+        const membership = await db
+          .select()
+          .from(groupMemberships)
+          .where(
+            and(
+              eq(groupMemberships.groupId, groupId),
+              eq(groupMemberships.userId, currentUserId),
+              eq(groupMemberships.isActive, true)
+            )
+          )
+          .limit(1);
         
-        // if (membership.length === 0) {
-        //   console.log(`[DEBUG] User ${currentUserId} is not a member of group ${groupId}`);
-        //   return res.status(403).json({ message: "Not a member of this group" });
-        // }
+        if (membership.length === 0) {
+          console.log(`[DEBUG] User ${currentUserId} is not a member of group ${groupId}`);
+          return res.status(403).json({ message: "Not a member of this group" });
+        }
         
         console.log(`[DEBUG] User ${currentUserId} verified as member of group ${groupId}`);
         
@@ -766,8 +766,6 @@
         //     )
         //   )
         //   .limit(1);
-<<<<<<< HEAD
-=======
           
         // if (thread.length === 0) {
         //   console.log(`[DEBUG] No conversation thread found for group ${groupId}`);
@@ -786,30 +784,23 @@
             )
           )
           .limit(1);
->>>>>>> e237cd4a
           
-        // if (thread.length === 0) {
-        //   console.log(`[DEBUG] No conversation thread found for group ${groupId}`);
-        //   return res.json([]); // Return empty array if no thread exists
-        // }
+        if (thread.length === 0) {
+          console.log(`[DEBUG] No conversation thread found for group ${groupId}`);
+          return res.json([]); // Return empty array if no thread exists
+        }
         
-        console.log(`[DEBUG] No conversation thread found for group ${groupId}`);
-        return res.json([]); // Return empty array temporarily
-        
-        // TEMPORARILY DISABLED: Get messages for this specific thread
-        // const threadId = thread[0].id;
-        // console.log(`[DEBUG] Using thread ID ${threadId} for group ${groupId}`);
+        const threadId = thread[0].id;
+        console.log(`[DEBUG] Using thread ID ${threadId} for group ${groupId}`);
         
         // Get messages for this specific thread
-        // const messageResults = await db
-        //   .select()
-        //   .from(messagesTable)
-        //   .where(eq(messagesTable.threadId, threadId))
-        //   .orderBy(messagesTable.timestamp);
-        // messages = messageResults;
+        const messageResults = await db
+          .select()
+          .from(messagesTable)
+          .where(eq(messagesTable.threadId, threadId))
+          .orderBy(messagesTable.timestamp);
+        messages = messageResults;
           
-<<<<<<< HEAD
-=======
         console.log(`[DEBUG] Group messages found: ${messages.length} messages for thread ${threadId}`);
         
         // TEMPORARILY DISABLED: Get messages for this specific thread
@@ -824,7 +815,6 @@
         //   .orderBy(messagesTable.timestamp);
         // messages = messageResults;
           
->>>>>>> e237cd4a
         // TEMPORARILY DISABLED: Group messages functionality
         // console.log(`[DEBUG] Group messages found: ${messages.length} messages for thread ${threadId}`);
       } else if (messageContext) {
