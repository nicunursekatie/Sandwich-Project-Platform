import { useState } from "react";
import { Card, CardContent, CardHeader, CardTitle } from "@/components/ui/card";
import { Badge } from "@/components/ui/badge";
import { Button } from "@/components/ui/button";
import MessageLog from "@/components/message-log";
import CommitteeChat from "@/components/committee-chat";
import HostChat from "@/components/host-chat";
import DriverChat from "@/components/driver-chat";
import RecipientChat from "@/components/recipient-chat";
import CoreTeamChat from "@/components/core-team-chat";
import { GroupMessaging } from "@/components/group-messaging";
import DirectMessaging from "@/components/direct-messaging";
import { useAuth } from "@/hooks/useAuth";
import { hasPermission, USER_ROLES, PERMISSIONS } from "@shared/auth-utils";
import {
  MessageSquare,
  Users,
  Building2,
  Truck,
  Heart,
  Shield,
  Mail,
  UsersRound,
  ChevronLeft,
  ChevronRight,
  Hash,
} from "lucide-react";

interface ChatChannel {
  value: string;
  label: string;
  description: string;
  icon: React.ReactNode;
  component: React.ReactNode;
  badge?: string;
  color: string;
}

export default function ChatHub() {
  const { user } = useAuth();
  const [activeChannel, setActiveChannel] = useState<string | null>(null);
  const [sidebarCollapsed, setSidebarCollapsed] = useState(false);

  // Determine available chat channels based on user role
  const availableChannels: ChatChannel[] = [];

  if (hasPermission(user, PERMISSIONS.GENERAL_CHAT)) {
    availableChannels.push({
      value: "general",
      label: "General Chat",
      description: "Open discussion for all team members",
      icon: <MessageSquare className="h-4 w-4" />,
      component: <MessageLog />,
      color: "bg-primary/10 text-primary",
    });
  }

  if (hasPermission(user, PERMISSIONS.COMMITTEE_CHAT)) {
    availableChannels.push({
      value: "committee",
      label: "Committee Chat",
      description: "Specific committee discussions",
      icon: <Users className="h-4 w-4" />,
      component: <CommitteeChat />,
      color: "bg-primary/10 text-primary",
    });
  }

  if (hasPermission(user, PERMISSIONS.HOST_CHAT)) {
    availableChannels.push({
      value: "hosts",
      label: "Host Chat",
      description: "Coordination with sandwich collection hosts",
      icon: <Building2 className="h-4 w-4" />,
<<<<<<< HEAD
      component: <MessageLog chatType="host" />,
      color: "bg-primary/10 text-primary"
=======
      component: <HostChat />,
      color: "bg-primary/10 text-primary",
>>>>>>> a0d29d22
    });
  }

  if (hasPermission(user, PERMISSIONS.DRIVER_CHAT)) {
    availableChannels.push({
      value: "drivers",
      label: "Driver Chat",
      description: "Delivery and transportation coordination",
      icon: <Truck className="h-4 w-4" />,
<<<<<<< HEAD
      component: <MessageLog chatType="driver" />,
      color: "bg-orange-100 text-orange-800"
=======
      component: <DriverChat />,
      color: "bg-orange-100 text-orange-800",
>>>>>>> a0d29d22
    });
  }

  if (hasPermission(user, PERMISSIONS.RECIPIENT_CHAT)) {
    availableChannels.push({
      value: "recipients",
      label: "Recipient Chat",
      description: "Communication with receiving organizations",
      icon: <Heart className="h-4 w-4" />,
<<<<<<< HEAD
      component: <MessageLog chatType="recipient" />,
      color: "bg-primary/10 text-primary"
=======
      component: <RecipientChat />,
      color: "bg-primary/10 text-primary",
>>>>>>> a0d29d22
    });
  }

  // Core team chat for admins only
  if (hasPermission(user, PERMISSIONS.CORE_TEAM_CHAT)) {
    availableChannels.push({
      value: "core_team",
      label: "Core Team",
      description: "Private administrative discussions",
      icon: <Shield className="h-4 w-4" />,
      component: <CoreTeamChat />,
      badge: "Admin",
      color: "bg-amber-100 text-amber-800",
    });
  }

  // Direct messaging for all authenticated users
  if (user) {
    availableChannels.push({
      value: "direct",
      label: "Direct Messages",
      description: "One-on-one conversations",
      icon: <Mail className="h-4 w-4" />,
      component: <DirectMessaging />,
      color: "bg-primary/10 text-primary",
    });
  }

  // Group messaging for all authenticated users
  if (user) {
    availableChannels.push({
      value: "groups",
      label: "Group Messages",
      description: "Custom group conversations",
      icon: <UsersRound className="h-4 w-4" />,
      component: <GroupMessaging currentUser={user} />,
      color: "bg-primary/10 text-primary",
    });
  }

  // Auto-select first channel if none selected
  if (!activeChannel && availableChannels.length > 0) {
    setActiveChannel(availableChannels[0].value);
  }

  const renderActiveChannel = () => {
    if (!activeChannel) return null;
    const channel = availableChannels.find((ch) => ch.value === activeChannel);
    return channel?.component;
  };

  if (availableChannels.length === 0) {
    return (
      <div className="space-y-6">
        <div className="flex items-center justify-between">
          <div>
            <h1 className="text-xl sm:text-2xl font-main-heading text-primary">
              Team Communication
            </h1>
            <p className="text-sm sm:text-base font-body text-muted-foreground">
              Stay connected with your team and committees
            </p>
          </div>
        </div>
        <Card className="p-8 text-center">
          <div className="text-muted-foreground">
            <MessageSquare className="h-12 w-12 mx-auto mb-4 opacity-50" />
            <p className="text-lg font-medium mb-2">
              No Chat Channels Available
            </p>
            <p className="text-sm">
              You don't have access to any chat channels yet.
            </p>
          </div>
        </Card>
      </div>
    );
  }

  return (
    <div className="flex h-[calc(100vh-200px)] gap-4">
      {/* Sidebar with Channel List */}
      <div
        className={`${sidebarCollapsed ? "w-16" : "w-80"} transition-all duration-300 flex-shrink-0`}
      >
        <Card className="h-full">
          <CardHeader className="pb-3">
            <div className="flex items-center justify-between">
              {!sidebarCollapsed && (
                <div>
                  <CardTitle className="text-lg font-sub-heading">
                    Channels
                  </CardTitle>
                  <p className="text-xs font-body text-muted-foreground">
                    Select a conversation
                  </p>
                </div>
              )}
              <Button
                variant="ghost"
                size="sm"
                onClick={() => setSidebarCollapsed(!sidebarCollapsed)}
                className="h-8 w-8 p-0"
              >
                {sidebarCollapsed ? (
                  <ChevronRight className="h-4 w-4" />
                ) : (
                  <ChevronLeft className="h-4 w-4" />
                )}
              </Button>
            </div>
          </CardHeader>
          <CardContent className="p-2 space-y-1 overflow-y-auto max-h-[calc(100vh-300px)]">
            {availableChannels.map((channel) => (
              <Button
                key={channel.value}
                variant={activeChannel === channel.value ? "default" : "ghost"}
                className={`w-full justify-start h-auto p-3 ${sidebarCollapsed ? "px-2 min-h-[50px]" : "min-h-[70px]"}`}
                onClick={() => setActiveChannel(channel.value)}
              >
                <div className="flex items-start gap-3 w-full">
                  <div className={`p-2 rounded-md ${channel.color}`}>
                    {channel.icon}
                  </div>
                  {!sidebarCollapsed && (
                    <div className="flex-1 text-left">
                      <div className="flex items-center gap-2">
                        <span className="font-medium text-sm">
                          {channel.label}
                        </span>
                        {channel.badge && (
                          <Badge variant="secondary" className="text-xs">
                            {channel.badge}
                          </Badge>
                        )}
                      </div>
                      <p className="text-xs text-muted-foreground line-clamp-2">
                        {channel.description}
                      </p>
                    </div>
                  )}
                </div>
              </Button>
            ))}
          </CardContent>
        </Card>
      </div>

      {/* Main Chat Area */}
      <div className="flex-1">
        <Card className="h-full">
          <CardHeader className="pb-3">
            <CardTitle className="text-lg font-sub-heading">
              {availableChannels.find((ch) => ch.value === activeChannel)
                ?.label || "Chat"}
            </CardTitle>
          </CardHeader>
          <CardContent className="p-0 h-[calc(100%-80px)]">
            {renderActiveChannel()}
          </CardContent>
        </Card>
      </div>
    </div>
  );
}<|MERGE_RESOLUTION|>--- conflicted
+++ resolved
@@ -72,13 +72,8 @@
       label: "Host Chat",
       description: "Coordination with sandwich collection hosts",
       icon: <Building2 className="h-4 w-4" />,
-<<<<<<< HEAD
-      component: <MessageLog chatType="host" />,
-      color: "bg-primary/10 text-primary"
-=======
       component: <HostChat />,
       color: "bg-primary/10 text-primary",
->>>>>>> a0d29d22
     });
   }
 
@@ -88,13 +83,8 @@
       label: "Driver Chat",
       description: "Delivery and transportation coordination",
       icon: <Truck className="h-4 w-4" />,
-<<<<<<< HEAD
-      component: <MessageLog chatType="driver" />,
-      color: "bg-orange-100 text-orange-800"
-=======
       component: <DriverChat />,
       color: "bg-orange-100 text-orange-800",
->>>>>>> a0d29d22
     });
   }
 
@@ -104,13 +94,8 @@
       label: "Recipient Chat",
       description: "Communication with receiving organizations",
       icon: <Heart className="h-4 w-4" />,
-<<<<<<< HEAD
-      component: <MessageLog chatType="recipient" />,
-      color: "bg-primary/10 text-primary"
-=======
       component: <RecipientChat />,
       color: "bg-primary/10 text-primary",
->>>>>>> a0d29d22
     });
   }
 
